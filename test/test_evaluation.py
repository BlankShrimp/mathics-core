# -*- coding: utf-8 -*-
from .helper import session, check_evaluation

import sys
import pytest

@pytest.mark.parametrize(
    "str_expr,str_expected",
    [
        # Table tests
        (r"Table[F[x],{x,1,3}]", "{F[1],F[2],F[3]}"),
        (r"Table[F[x],{x,{1,2,3}}]", "{F[1],F[2],F[3]}"),
        (r"s={1,2,3};Table[F[x],{x,s}]", "{F[1],F[2],F[3]}"),
        (r"s={x,1,3};Table[F[x],s]", "{F[1],F[2],F[3]}"),
        (r"s={x,{1,2,3}};Table[F[x],s]", "{F[1],F[2],F[3]}"),
        (r"s={x,{1,2,3}};Table[F[x],s]", "{F[1],F[2],F[3]}"),

        # Sum tests:
        (r"Sum[Identity[j], {j, 3}]", "6"),
        (r"Sum[2 Identity[j], {j, 3}]", "12"),
        ## Combinatorica V0.9 issue in computing NumberofInvolutions
        (r"Sum[k!, {k, 0, Quotient[4, 2]}]", "4"),
        ## Issue #431
        (r"Sum[2^(-i), {i, 1, \[Infinity]}]", "1"),

        # Global System Information
        (r"Abs[$ByteOrdering]", "1"),
        (r"Head[$CommandLine]", "List"),
        (r"Head[$Machine]", "String"),
        (r"Head[$MachineName]", "String"),
        (r"""Length[Names["System`*"]] > 1024""", "True"),
        (r"Length[$Packages] >= 5", "True"),
        (r"Head[$ParentProcessID]", "Integer"),
        (r"Head[$ProcessID]", "Integer"),
        (r"Head[$ProcessorType]", "String"),
        (r"Head[$ScriptCommandLine]", "List"),
        (r"Head[$SystemID]", "String"),
        (r"Head[$SystemWordLength]", "Integer"),
        # This doesn't work if not logged or in some OS's
        # (r"Head[$UserName]", "String"),
        (r"Head[$Version]", "String"),
        # Strings and Characters
        (r'StringInsert["abcdefghijklm", "X", 1]', r'"Xabcdefghijklm"'),
        (r'StringInsert["abcdefghijklm", "X", 14]', r'"abcdefghijklmX"'),
        (r'StringInsert["abcdefghijklm", "", 1]', r'"abcdefghijklm"'),
        (r'StringInsert["", "X", 1]', r'"X"'),
        (r'StringInsert["", "X", -1]', r'"X"'),
        (r'StringInsert["abcdefghijklm", "", -1]', r'"abcdefghijklm"'),
        (
            r'StringInsert[{"abcdefghijklm", "Mathics"}, "X", {}]',
            r'{"abcdefghijklm", "Mathics"}',
        ),
    ],
)
def test_evaluation(str_expr: str, str_expected: str, message=""):
    result = session.evaluate(str_expr)
    expected = session.evaluate(str_expected)

    if message:
        assert result == expected, message
    else:
        assert result == expected

@pytest.mark.parametrize(
    "str_setup,str_expr,str_expected,msg",
    [
        (r'ClearAll[q];ClearAll[a];ClearAll[s]; Options[f1]:={"q"->12};f1[x_,OptionsPattern[]]:=x^OptionValue["q"]',
         r'f1[y]',r'y ^ 12', None),
        # Option is a symbol
        (r'Options[f2]:={s->12};f2[x_,opt:OptionsPattern[]]:=x^OptionValue[s]',
         r'f2[y]', r'y ^ 12', None),
        # OptionsPattern with an argument overwrites the Options of the function
        # Try with and without a name
        (r'Options[f3]:={a->12};f3[x_,opt:OptionsPattern[{a:>4}]]:=x^OptionValue[a]',r'f3[y]', r'y ^ 4', None),
        (r'Options[f4]:={a->12};f4[x_,OptionsPattern[{a:>4}]]:=x^OptionValue[a]', r'f4[y]', r'y ^ 4', None),
        # OptionValue outside a function    
        (r'Options[F]:={a->89,b->37}', r'OptionValue[F, a]', r'89', None),    
        (None, r'OptionValue[F, {a,b}]',r'{89, 37}', None),
        (None, r'OptionValue[F, {a,b, l}]',r'{89, 37, l}', r"OptionValue::optnf: Option name l not found."),
        (r'Options[f5]:={"a"->12};f5[x_,opt:OptionsPattern[]]:=x^OptionValue[a]', r'f5[y]', r'y ^ 12', None),
        (r'Options[f6]:={a->12};f6[x_,opt:OptionsPattern[]]:=x^OptionValue["a"]', r'f6[y]', r'y ^ 12', None),
        (r'Options[f7]:={a->12};f7[x_,OptionsPattern[{"a"->67}]]:=x^OptionValue[a]', r'f7[y]', r'y ^ 67', None),
        # OptionValue with three parameters
        (None, r'OptionValue[F, {l->77}, {a,b, l}]', r'{89, 37, 77}', None),
        (None, r"OptionValue[F, {b->-1, l->77}, {a,b, l}]", r'{89, -1, 77}', None)
    ],
)
def test_optionvalues(str_setup:str , str_expr:str , str_expected:str , msg:str , messages=""):
    if str_setup:
        session.evaluate(str_setup)
    result =  session.evaluate(str_expr)
    expected = session.evaluate(str_expected)
    if msg:
        assert result == expected, msg
    else:
        assert result == expected

<<<<<<< HEAD
=======
def test_optionvalues():
    session.evaluate("ClearAll[q];ClearAll[a];ClearAll[s]; Options[f1]:={q->12}")
    session.evaluate("f1[x_,OptionsPattern[]]:=x^OptionValue[q]")
    result =  session.evaluate('f1[y]')
    expected = session.evaluate('y ^ 12')
    assert(result == expected)

    # FIXME: Still needs fixing.
    # session.evaluate("Options[f2]:={s->12}")
    # session.evaluate("f2[x_,opt:OptionsPattern[]]:=x^OptionValue[s]")
    # result =  session.evaluate('f2[y]')
    # expected = session.evaluate('y ^ 12')
    # assert(result == expected)

    session.evaluate("Options[f3]:={a->12}")
    session.evaluate("f3[x_,opt:OptionsPattern[{a:>4}]]:=x^OptionValue[a]")
    result =  session.evaluate('f3[y]')
    expected = session.evaluate('y ^ 4')
    assert(result == expected)

    session.evaluate("Options[f4]:={a->12}")
    session.evaluate("f4[x_,OptionsPattern[{a:>4}]]:=x^OptionValue[a]")
    result =  session.evaluate('f4[y]')
    expected = session.evaluate('y ^ 4')
    assert(result == expected)


    session.evaluate("Options[F]:={a->89,b->37}")
    result = session.evaluate("OptionValue[F, a]")
    expected = session.evaluate('89')
    assert(result == expected)

    result = session.evaluate("OptionValue[F, {a,b}]")
    expected = session.evaluate('{89, 37}')
    assert(result == expected)

    result = session.evaluate("OptionValue[F, {a,b, l}]")
    expected = session.evaluate('{89, 37, OptionValue[l]}')
    msg = "OptionValue::optnf: Option name l not found."
    assert result == expected, msg

    result = session.evaluate("OptionValue[F, {l->77}, {a,b, l}]")
    expected = session.evaluate('{89, 37, 77}')
    assert(result == expected)

    result = session.evaluate("OptionValue[F, {b->-1, l->77}, {a,b, l}]")
    expected = session.evaluate('{89, -1, 77}')
    assert(result == expected)
>>>>>>> 1bd84606

if sys.platform in ("linux",):

    def test_system_specific_long_integer():
        session.evaluate("""
        WRb[bytes_, form_] := Module[{str, res={}, byte}, str = OpenWrite[BinaryFormat -> True];
        BinaryWrite[str, bytes, form];
        str = OpenRead[Close[str], BinaryFormat -> True];
        While[Not[SameQ[byte = BinaryRead[str], EndOfFile]], res = Join[res, {byte}];];
        Close[str]; res]
        """)
        for str_expr, str_expected, message in (
            (
                r'WRb[{1885507541, 4157323149}, Table["UnsignedInteger32", {2}]]',
                r"{213, 143, 98, 112, 141, 183, 203, 247}",
                "UnsignedInteger32",
            ),
            (
                r'WRb[{384206740, 1676316040}, Table["UnsignedInteger32", {2}]]',
                r"{148, 135, 230, 22, 136, 141, 234, 99}",
                "UnsignedInteger32 - 2nd test",
            ),
            (
                r'WRb[7079445437368829279, "UnsignedInteger64"]',
                r"{95, 5, 33, 229, 29, 62, 63, 98}",
                "UnsignedInteger64",
            ),
            (
                r'WRb[5381171935514265990, "UnsignedInteger64"]',
                r"{134, 9, 161, 91, 93, 195, 173, 74}",
                "UnsignedInteger64 - 2nd test",
            ),
            (
                r'WRb[293382001665435747348222619884289871468, "UnsignedInteger128"]',
                r"{108, 78, 217, 150, 88, 126, 152, 101, 231, 134, 176, 140, 118, 81, 183, 220}",
                "UnsignedInteger128",
            ),
            (
                r'WRb[253033302833692126095975097811212718901, "UnsignedInteger128"]',
                r"{53, 83, 116, 79, 81, 100, 60, 126, 202, 52, 241, 48, 5, 113, 92, 190}",
                "UnsignedInteger128 - 2nd test",
            ),

            # This works but the $Precision is coming out UnsignedInt128 rather tha
            # UnsignedInt32
            # (
            #     'Eigenvalues[{{-8, 12, 4}, {12, -20, 0}, {4, 0, -2}}, Method->"mpmath"]',
            #     "{{-0.842134, -0.396577, 0.365428}, "
            #     " { 0.5328,   -0.507232, 0.677377}, "
            #     " {-0.0832756, 0.765142, 0.638454}}",
            #     "Eigenvalues via mpmath",
            # ),

        ):

            check_evaluation(str_expr, str_expected, message)

# import os.path as osp
# def check_evaluation_with_err(str_expr: str, expected: str, message=""):
#     import pdb; pdb.set_trace()
#     result = session.evaluate(str_expr)

#     if message:
#         assert result == expected, message
#     else:
#         assert result == expected

# if osp.exists("/dev/zero"):
#     def test_system_specific_write_string():
#         for str_expr, str_expected, message in (
#             (
#                 r'WriteString[OpenWrite["/dev/full"], "123"]',
#                 r": No space left on device.",
#                 "WriteString to full device",
#             ),
#             # (
#             #     r'Close[str]',
#             #     r"No space left on device.",
#             #     "Close on full device",
#             # ),
#         ):

#             check_evaluation_with_err(str_expr, str_expected, message)


def test_exit():
    global session
    try:
        session.evaluate("Exit[-37]")
    except SystemExit as e:
        assert e.code == -37


def test_quit():
    try:
        session.evaluate("Quit[-37]")
    except SystemExit as e:
        assert e.code == -37<|MERGE_RESOLUTION|>--- conflicted
+++ resolved
@@ -94,58 +94,6 @@
         assert result == expected, msg
     else:
         assert result == expected
-
-<<<<<<< HEAD
-=======
-def test_optionvalues():
-    session.evaluate("ClearAll[q];ClearAll[a];ClearAll[s]; Options[f1]:={q->12}")
-    session.evaluate("f1[x_,OptionsPattern[]]:=x^OptionValue[q]")
-    result =  session.evaluate('f1[y]')
-    expected = session.evaluate('y ^ 12')
-    assert(result == expected)
-
-    # FIXME: Still needs fixing.
-    # session.evaluate("Options[f2]:={s->12}")
-    # session.evaluate("f2[x_,opt:OptionsPattern[]]:=x^OptionValue[s]")
-    # result =  session.evaluate('f2[y]')
-    # expected = session.evaluate('y ^ 12')
-    # assert(result == expected)
-
-    session.evaluate("Options[f3]:={a->12}")
-    session.evaluate("f3[x_,opt:OptionsPattern[{a:>4}]]:=x^OptionValue[a]")
-    result =  session.evaluate('f3[y]')
-    expected = session.evaluate('y ^ 4')
-    assert(result == expected)
-
-    session.evaluate("Options[f4]:={a->12}")
-    session.evaluate("f4[x_,OptionsPattern[{a:>4}]]:=x^OptionValue[a]")
-    result =  session.evaluate('f4[y]')
-    expected = session.evaluate('y ^ 4')
-    assert(result == expected)
-
-
-    session.evaluate("Options[F]:={a->89,b->37}")
-    result = session.evaluate("OptionValue[F, a]")
-    expected = session.evaluate('89')
-    assert(result == expected)
-
-    result = session.evaluate("OptionValue[F, {a,b}]")
-    expected = session.evaluate('{89, 37}')
-    assert(result == expected)
-
-    result = session.evaluate("OptionValue[F, {a,b, l}]")
-    expected = session.evaluate('{89, 37, OptionValue[l]}')
-    msg = "OptionValue::optnf: Option name l not found."
-    assert result == expected, msg
-
-    result = session.evaluate("OptionValue[F, {l->77}, {a,b, l}]")
-    expected = session.evaluate('{89, 37, 77}')
-    assert(result == expected)
-
-    result = session.evaluate("OptionValue[F, {b->-1, l->77}, {a,b, l}]")
-    expected = session.evaluate('{89, -1, 77}')
-    assert(result == expected)
->>>>>>> 1bd84606
 
 if sys.platform in ("linux",):
 
