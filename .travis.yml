--- conflicted
+++ resolved
@@ -23,25 +23,7 @@
   - sed -i "s/'sympy==[0-9]\.[0-9]\.[0-9]', //" setup.py
   - make develop
 script:
-<<<<<<< HEAD
-  - if [[ "$DOC" == "true" ]]; then
-      make check output="--output";
-      if [[ "$PYMATHICS_MODULES" == "true" ]]; then
-         python pymathics/test.py -o &&
-         python pymathics/test.py -t &&
-         cd pymathics/doc/tex &&  make latex;
-      else
-         make doc;
-      fi
-    else
-      make check &&
-      if [[ "$PYMATHICS_MODULES" == "true" ]]; then
-        make doctest o="--stop-on-failure";
-      fi
-    fi
-=======
   - make -j3 doc
->>>>>>> cffa8b1a
 notifications:
     email: false
     slack: mathics:VIjdkcZPlA79sOtVOtyjdOcT