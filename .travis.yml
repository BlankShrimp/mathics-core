dist: bionic
language: python
python:
  - 3.8
  - pypy3.6-7.3.1
env:
  global:
    - SYMPY_SRC=sympy-1.6
    - DOC="false"
    - ALL_MODULES="false"
    - PYMATHICS_MODULES="false"
    - CYTHON="false"
matrix:
  fast_finish: true
  include:
    - python: 3.8
      env: DOC="true"
    - python: 3.8
      env: ALL_MODULES="true"
    - python: 3.8
      env: PYMATHICS="true"
    - python: 3.8
      env: CYTHON="true"
    - python: 3.8
      env: ALL_MODULES="true" CYTHON="true"
    - python: 3.8
      env: PYMATHICS="true" CYTHON="true"
  allow_failures:
    - python: pypy3.6-7.3.1
    - env: SYMPY_SRC=master
    - env: DOC="true"
    - env: DOC="true" PYMATHICS_MODULES="true"
services:
  - xvfb
before_install:
<<<<<<< HEAD
  - sudo apt-get update -qq && sudo apt-get install -qq liblapack-dev llvm-10-dev llvm-dev
=======
  - sudo apt-get update -qq && sudo apt-get install -qq liblapack-dev llvm-10 llvm-10-dev
>>>>>>> 47d08289
  - sudo apt-get install -qq gfortran
  - LLVM_CONFIG=/usr/bin/llvm-config-10  CXXFLAGS=-fPIC python -m pip install llvmlite
  - pip install numpy
  - if [[ "$ALL_MODULES" == "true" ]]; then
      sudo apt-get install -qq &&
      pip install ipywidgets ipykernel requests IPython==5.0.0 nltk langid pycountry pyenchant lxml matplotlib networkx &&
      python travis.py &&
      python -m nltk.downloader wordnet omw;
    fi
  - if [[ "$PYMATHICS_MODULES" == "true" ]]; then
      sudo apt-get install -qq python-enchant &&
      pip install numpy ipywidgets ipykernel requests IPython==5.0.0 nltk langid pycountry pyenchant lxml matplotlib networkx &&
      python travis.py &&
      python -m nltk.downloader wordnet omw;
    fi
  - if [[ "$DOC" == "true" ]]; then
      sudo apt-get install -qq texlive-font-utils latexmk texlive-xetex;
      sudo apt-get install -qq lmodern inkscape;
      sudo apt-get install -qq texlive-latex-extra texlive-latex;
      sudo apt-get install -qq texlive-fonts-recommended;
      sudo apt-get install -qq asymptote;
    fi
  - if [[ "$CYTHON" == "true" ]]; then
      pip install cython;
    fi
  - pip install pint unittest2 pexpect scikit-image
  - pip install git+https://github.com/sympy/sympy.git@$SYMPY_SRC
install:
  - sed -i "s/'sympy==[0-9]\.[0-9]\.[0-9]', //" setup.py
  - if [[ "$DOC" == "true" ]]; then python setup.py develop; else python setup.py install; fi
script:
  - if [[ "$DOC" == "true" ]]; then
      make check output="--output";
      if [[ "$PYMATHICS_MODULES" == "true" ]]; then
         python pymathics/test.py -o &&
         python pymathics/test.py -t &&
         cd pymathics/doc/tex &&  make latex;
      else
         make doc;
      fi
    else
      make check;
      if [[ "$PYMATHICS_MODULES" == "true" ]]; then
        make doctest o="--stop-on-failure";
      else
        make doctest;
      fi
    fi
notifications:
    email: false
    slack: mathics:VIjdkcZPlA79sOtVOtyjdOcT<|MERGE_RESOLUTION|>--- conflicted
+++ resolved
@@ -33,11 +33,7 @@
 services:
   - xvfb
 before_install:
-<<<<<<< HEAD
-  - sudo apt-get update -qq && sudo apt-get install -qq liblapack-dev llvm-10-dev llvm-dev
-=======
   - sudo apt-get update -qq && sudo apt-get install -qq liblapack-dev llvm-10 llvm-10-dev
->>>>>>> 47d08289
   - sudo apt-get install -qq gfortran
   - LLVM_CONFIG=/usr/bin/llvm-config-10  CXXFLAGS=-fPIC python -m pip install llvmlite
   - pip install numpy
