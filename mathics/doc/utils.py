#!/usr/bin/env python3
# -*- coding: utf-8 -*-

import re
import unicodedata

from django.template.defaultfilters import register, stringfilter
<<<<<<< HEAD

try:
    from django.utils.functional import keep_lazy as allow_lazy
except:
    from django.utils.functional import allow_lazy

=======
from django.utils.functional import keep_lazy_text
>>>>>>> cffa8b1a
from django.utils.safestring import mark_safe

@keep_lazy_text
def slugify_symbol(value):
    value = unicodedata.normalize('NFKD', value).encode('ascii', 'ignore').decode('ascii')
    value = re.sub('[^$`\w\s-]', '', value).strip().lower()
    return mark_safe(re.sub('[-\s`]+', '-', value))


@register.filter(is_safe=True)
@stringfilter
def slugify(value):
    """
    Converts to lowercase, removes non-word characters apart from '$',
    and converts spaces to hyphens. Also strips leading and trailing
    whitespace.

    Based on the Django version, but modified to preserve '$'.
    """
    return slugify_symbol(value)<|MERGE_RESOLUTION|>--- conflicted
+++ resolved
@@ -5,16 +5,7 @@
 import unicodedata
 
 from django.template.defaultfilters import register, stringfilter
-<<<<<<< HEAD
-
-try:
-    from django.utils.functional import keep_lazy as allow_lazy
-except:
-    from django.utils.functional import allow_lazy
-
-=======
 from django.utils.functional import keep_lazy_text
->>>>>>> cffa8b1a
 from django.utils.safestring import mark_safe
 
 @keep_lazy_text
