--- conflicted
+++ resolved
@@ -1,12 +1,7 @@
 
-<<<<<<< HEAD
-TEX = xelatex
-LATEXMK = latexmk -f 
-=======
 XETEX ?= xelatex
 LATEXMK ?= latexmk
 BASH ?= /bin/bash
->>>>>>> 063d93c3
 #-quiet
 
 #: Default target: Make everything
