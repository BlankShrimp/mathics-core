--- conflicted
+++ resolved
@@ -637,21 +637,12 @@
             except PyMathicsLoadException:
                 print(f"Python module {module_name} is not a Mathics3 module.")
 
-<<<<<<< HEAD
-            except ImportError:
-                print(f"Python module {module_name} does not exist")
-            else:
-                print(f"Mathics3 Module {module_name} loaded")
-
-    documentation.gather_doc_data()
-=======
             except Exception as e:
                 print(f"Python import errors with: {e}.")
             else:
                 print(f"Mathics3 Module {module_name} loaded")
 
     documentation.gather_doctest_data()
->>>>>>> ad77ccfb
 
     if args.sections:
         sections = set(args.sections.split(","))
@@ -671,11 +662,7 @@
         )
     else:
         if args.doc_only:
-<<<<<<< HEAD
-            extract_doc_from_source(
-=======
             write_doctest_data(
->>>>>>> ad77ccfb
                 quiet=args.quiet,
                 reload=args.reload,
             )
