# -*- coding: utf-8 -*-
"""
Boxing Routines for 2D Graphics
"""

import base64
from math import atan2, ceil, cos, degrees, floor, log10, pi, sin

from mathics.builtin.base import (
    BoxConstruct,
    BoxConstructError,
)

<<<<<<< HEAD
from mathics.builtin.colors.color_directives import (
    _ColorObject,
    ColorError,
    Opacity,
    RGBColor,
)
from mathics.builtin.drawing.graphics_internals import _GraphicsElement, GLOBALS
=======
from mathics.builtin.colors.color_directives import _ColorObject, ColorError, RGBColor
from mathics.builtin.drawing.graphics_internals import _GraphicsElementBox, GLOBALS
>>>>>>> e772d098

from mathics.builtin.graphics import (
    Arrowheads,
    Coords,
    DEFAULT_POINT_FACTOR,
    Graphics,
    GraphicsElements,
    PointSize,
    _BezierCurve,
    _Line,
    _Polyline,
    _data_and_options,
    _extract_graphics,
    _norm,
    _to_float,
    coords,
)

from mathics.core.formatter import lookup_method

from mathics.format.asy_fns import asy_color, asy_number

from mathics.core.expression import Expression
from mathics.core.symbols import Symbol
from mathics.core.atoms import (
    Integer,
    Real,
    String,
)
from mathics.core.symbols import SymbolList

from mathics.core.attributes import hold_all, protected, read_protected


# Note: has to come before _ArcBox
class _RoundBox(_GraphicsElementBox):
    face_element = None

    def init(self, graphics, style, item):
        super(_RoundBox, self).init(graphics, item, style)
        if len(item.elements) not in (1, 2):
            raise BoxConstructError
        self.edge_color, self.face_color = style.get_style(
            _ColorObject, face_element=self.face_element
        )
        self.edge_opacity, self.face_opacity = style.get_style(
            Opacity, face_element=self.face_element
        )
        self.c = Coords(graphics, item.elements[0])
        if len(item.elements) == 1:
            rx = ry = 1
        elif len(item.elements) == 2:
            r = item.elements[1]
            if r.has_form("List", 2):
                rx = r.elements[0].round_to_float()
                ry = r.elements[1].round_to_float()
            else:
                rx = ry = r.round_to_float()
        self.r = self.c.add(rx, ry)

    def extent(self) -> list:
        """
        Compute the bounding box for _RoundBox. Note that
        We handle ellipses here too.
        """
        line_width = self.style.get_line_width(face_element=self.face_element) / 2
        x, y = self.c.pos()
        rx, ry = self.r.pos()
        rx -= x
        ry = y - ry
        rx += line_width
        ry += line_width
        return [(x - rx, y - ry), (x - rx, y + ry), (x + rx, y - ry), (x + rx, y + ry)]


class _ArcBox(_RoundBox):
    def init(self, graphics, style, item):
        if len(item.elements) == 3:
            arc_expr = item.elements[2]
            if arc_expr.get_head_name() != "System`List":
                raise BoxConstructError
            arc = arc_expr.elements
            pi2 = 2 * pi

            start_angle = arc[0].round_to_float()
            end_angle = arc[1].round_to_float()

            if start_angle is None or end_angle is None:
                raise BoxConstructError
            elif end_angle >= start_angle + pi2:  # full circle?
                self.arc = None
            else:
                if end_angle <= start_angle:
                    self.arc = (end_angle, start_angle)
                else:
                    self.arc = (start_angle, end_angle)

            item = Expression(item.get_head_name(), *item.elements[:2])
        else:
            self.arc = None
        super(_ArcBox, self).init(graphics, style, item)

    def _arc_params(self):
        x, y = self.c.pos()
        rx, ry = self.r.pos()

        rx -= x
        ry -= y

        start_angle, end_angle = self.arc

        if end_angle - start_angle <= pi:
            large_arc = 0
        else:
            large_arc = 1

        sx = x + rx * cos(start_angle)
        sy = y + ry * sin(start_angle)

        ex = x + rx * cos(end_angle)
        ey = y + ry * sin(end_angle)

        return x, y, abs(rx), abs(ry), sx, sy, ex, ey, large_arc


class ArrowBox(_Polyline):
    """
    <dl>
    <dt>'ArrowBox[...]'
    <dd>is a box structure for 'Arrow' elements.
    </dl>
    """

    def init(self, graphics, style, item=None):
        if not item:
            raise BoxConstructError

        super(ArrowBox, self).init(graphics, item, style)

        elements = item.elements
        if len(elements) == 2:
            setback = self._setback_spec(elements[1])
        elif len(elements) == 1:
            setback = (0, 0)
        else:
            raise BoxConstructError

        curve = elements[0]

        curve_head_name = curve.get_head_name()
        if curve_head_name == "System`List":
            curve_points = curve
            self.curve = _Line()
        elif curve_head_name == "System`Line":
            if len(curve.elements) != 1:
                raise BoxConstructError
            curve_points = curve.elements[0]
            self.curve = _Line()
        elif curve_head_name == "System`BezierCurve":
            if len(curve.elements) != 1:
                raise BoxConstructError
            curve_points = curve.elements[0]
            self.curve = _BezierCurve()
        else:
            raise BoxConstructError

        self.setback = setback
        self.do_init(graphics, curve_points)
        self.graphics = graphics
        self.edge_color, _ = style.get_style(_ColorObject, face_element=False)
        self.edge_opacity, _ = style.get_style(Opacity, face_element=False)
        self.heads, _ = style.get_style(Arrowheads, face_element=False)

    @staticmethod
    def _setback_spec(expr):
        if expr.get_head_name() == "System`List":
            elements = expr.elements
            if len(elements) != 2:
                raise BoxConstructError
            return tuple(max(_to_float(w), 0.0) for w in elements)
        else:
            s = max(_to_float(expr), 0.0)
            return s, s

    @staticmethod
    def _default_arrow(polygon):
        # the default arrow drawn by draw() below looks looks like this:
        #
        #       H
        #      .:.
        #     . : .
        #    .  :  .
        #   .  .B.  .
        #  . .  :  . .
        # S.    E    .S
        #       :
        #       :
        #       :
        #
        # the head H is where the arrow's point is. at base B, the arrow spreads out at right angles from the line
        # it attaches to. the arrow size 's' given in the Arrowheads specification always specifies the length H-B.
        #
        # the spread out points S are defined via two constants: arrow_edge (which defines the factor to get from
        # H-B to H-E) and arrow_spread (which defines the factor to get from H-B to E-S).

        arrow_spread = 0.3
        arrow_edge = 1.1

        def draw(px, py, vx, vy, t1, s):
            hx = px + t1 * vx  # compute H
            hy = py + t1 * vy

            t0 = t1 - s
            bx = px + t0 * vx  # compute B
            by = py + t0 * vy

            te = t1 - arrow_edge * s
            ex = px + te * vx  # compute E
            ey = py + te * vy

            ts = arrow_spread * s
            sx = -vy * ts
            sy = vx * ts

            head_points = ((hx, hy), (ex + sx, ey + sy), (bx, by), (ex - sx, ey - sy))

            for shape in polygon(head_points):
                yield shape

        return draw

    def _draw(self, polyline, default_arrow, custom_arrow, extent):
        if self.heads:
            heads = list(self.heads.heads(extent, default_arrow, custom_arrow))
            heads = sorted(heads, key=lambda spec: spec[1])  # sort by pos
        else:
            heads = ((extent * Arrowheads.default_size, 1, default_arrow),)

        def setback(p, q, d):
            dx, dy, length = _norm(p, q)
            if d >= length:
                return None, length
            else:
                s = d / length
                return (s * dx, s * dy), d

        def shrink_one_end(line, s):
            while s > 0.0:
                if len(line) < 2:
                    return []
                xy, length = setback(line[0].p, line[1].p, s)
                if xy is not None:
                    line[0] = line[0].add(*xy)
                else:
                    line = line[1:]
                s -= length
            return line

        def shrink(line, s1, s2):
            return list(
                reversed(
                    shrink_one_end(list(reversed(shrink_one_end(line[:], s1))), s2)
                )
            )

        for line in self.lines:
            if len(line) < 2:
                continue

            # note that shrinking needs to happen in the Graphics[] coordinate space, whereas the
            # subsequent position calculation needs to happen in pixel space.

            transformed_points = [xy.pos() for xy in shrink(line, *self.setback)]

            for s in polyline(transformed_points):
                yield s

            for s in self.curve.arrows(transformed_points, heads):
                yield s

    def _custom_arrow(self, format, format_transform):
        def make(graphics):
            xmin, xmax, ymin, ymax, ox, oy, ex, ey, code = _extract_graphics(
                graphics, format, self.graphics.evaluation
            )
            boxw = xmax - xmin
            boxh = ymax - ymin

            def draw(px, py, vx, vy, t1, s):
                t0 = t1
                cx = px + t0 * vx
                cy = py + t0 * vy

                transform = format_transform()
                transform.translate(cx, cy)
                transform.scale(-s / boxw * ex, -s / boxh * ey)
                transform.rotate(90 + degrees(atan2(vy, vx)))
                transform.translate(-ox, -oy)
                yield transform.apply(code)

            return draw

        return make

    def extent(self):
        width = self.style.get_line_width(face_element=False)

        def polyline(points):
            for p in points:
                x, y = p
                yield x - width, y - width
                yield x - width, y + width
                yield x + width, y - width
                yield x + width, y + width

        def polygon(points):
            for p in points:
                yield p

        def default_arrow(px, py, vx, vy, t1, s):
            yield px, py

        return list(self._draw(polyline, default_arrow, None, 0))


class BezierCurveBox(_Polyline):
    """
    <dl>
    <dt>'BezierCurveBox[...]'
    <dd>is a box structure for a 'BezierCurve' element.
    </dl>
    """

    def init(self, graphics, style, item, options):
        super(BezierCurveBox, self).init(graphics, item, style)
        if len(item.elements) != 1 or item.elements[0].get_head_name() != "System`List":
            raise BoxConstructError
        self.edge_color, _ = style.get_style(_ColorObject, face_element=False)
        self.edge_opacity, _ = style.get_style(Opacity, face_element=False)
        points = item.elements[0]
        self.do_init(graphics, points)
        spline_degree = options.get("System`SplineDegree")
        if not isinstance(spline_degree, Integer):
            raise BoxConstructError
        self.spline_degree = spline_degree.get_int_value()


class CircleBox(_ArcBox):
    """
    <dl>
    <dt>'CircleBox[...]'
    <dd>box structure for a 'Circle' element.
    </dl>
    """

    face_element = False
    summary_text = "internal box representation for 'Circle' elements"


class DiskBox(_ArcBox):
    """
    <dl>
    <dt>'DiskBox[...]'
    <dd>box structure for a 'Disk' element.
    </dl>
    """

    face_element = True
    summary_text = "internal box representation for 'Disk' elements"


class GraphicsBox(BoxConstruct):
    """
    <dl>
    <dt>'GraphicsBox[...]'
    <dd>box structure holding a 'Graphics' object.
    </dl>

    Boxing method which get called when Boxing (adding formatting and bounding-box information)
    Graphics.
    """

    attributes = hold_all | protected | read_protected
    options = Graphics.options

    def __new__(cls, *elements, **kwargs):
        instance = super().__new__(cls, *elements, **kwargs)
        instance.evaluation = kwargs.get("evaluation", None)
        instance.elements = elements
        return instance

    def to_expression(self):
        return self

    @property
    def elements(self):
        return self._elements

    @elements.setter
    def elements(self, value):
        self._elements = value
        return self._elements

    def get_elements(self):
        return self._elements

    def _get_image_size(self, options, graphics_options, max_width):
        inside_row = options.pop("inside_row", False)
        inside_list = options.pop("inside_list", False)
        image_size_multipliers = options.pop("image_size_multipliers", None)

        aspect_ratio = graphics_options["System`AspectRatio"]

        if image_size_multipliers is None:
            image_size_multipliers = (0.5, 0.25)

        if aspect_ratio is Symbol("Automatic"):
            aspect = None
        else:
            aspect = aspect_ratio.round_to_float()

        image_size = graphics_options["System`ImageSize"]
        if isinstance(image_size, Integer):
            base_width = image_size.get_int_value()
            base_height = None  # will be computed later in calc_dimensions
        elif image_size.has_form("System`List", 2):
            base_width, base_height = (
                [x.round_to_float() for x in image_size.elements] + [0, 0]
            )[:2]
            if base_width is None or base_height is None:
                raise BoxConstructError
            aspect = base_height / base_width
        else:
            image_size = image_size.get_name()
            base_width, base_height = {
                "System`Automatic": (400, 350),
                "System`Tiny": (100, 100),
                "System`Small": (200, 200),
                "System`Medium": (400, 350),
                "System`Large": (600, 500),
            }.get(image_size, (None, None))
        if base_width is None:
            raise BoxConstructError
        if max_width is not None and base_width > max_width:
            base_width = max_width

        if inside_row:
            multi = image_size_multipliers[1]
        elif inside_list:
            multi = image_size_multipliers[0]
        else:
            multi = 1

        return base_width, base_height, multi, aspect

    def _prepare_elements(self, elements, options, neg_y=False, max_width=None):
        if not elements:
            raise BoxConstructError
        self.graphics_options = self.get_option_values(elements[1:], **options)
        background = self.graphics_options["System`Background"]
        if (
            isinstance(background, Symbol)
            and background.get_name() == "System`Automatic"
        ):
            self.background_color = None
        else:
            self.background_color = _ColorObject.create(background)

        base_width, base_height, size_multiplier, size_aspect = self._get_image_size(
            options, self.graphics_options, max_width
        )

        plot_range = self.graphics_options["System`PlotRange"].to_python()
        if plot_range == "System`Automatic":
            plot_range = ["System`Automatic", "System`Automatic"]

        if not isinstance(plot_range, list) or len(plot_range) != 2:
            raise BoxConstructError

        evaluation = options.get("evaluation", None)
        if evaluation is None:
            evaluation = self.evaluation
        elements = GraphicsElements(elements[0], evaluation, neg_y)
        axes = []  # to be filled further down

        def calc_dimensions(final_pass=True):
            """
            calc_dimensions gets called twice: In the first run
            (final_pass = False, called inside _prepare_elements), the extent
            of all user-defined graphics is determined.
            Axes are created accordingly.
            In the second run (final_pass = True, called from outside),
            the dimensions of these axes are taken into account as well.
            This is also important to size absolutely sized objects correctly
            (e.g. values using AbsoluteThickness).
            """

            # always need to compute extent if size aspect is automatic
            if "System`Automatic" in plot_range or size_aspect is None:
                xmin, xmax, ymin, ymax = elements.extent()
            else:
                xmin = xmax = ymin = ymax = None

            if (
                final_pass
                and any(x for x in axes)
                and plot_range != ["System`Automatic", "System`Automatic"]
            ):
                # Take into account the dimensions of axes and axes labels
                # (they should be displayed completely even when a specific
                # PlotRange is given).
                exmin, exmax, eymin, eymax = elements.extent(
                    completely_visible_only=True
                )
            else:
                exmin = exmax = eymin = eymax = None

            def get_range(min, max):
                if max < min:
                    min, max = max, min
                elif min == max:
                    if min < 0:
                        min, max = 2 * min, 0
                    elif min > 0:
                        min, max = 0, 2 * min
                    else:
                        min, max = -1, 1
                return min, max

            try:
                if plot_range[0] == "System`Automatic":
                    if xmin is None and xmax is None:
                        xmin = 0
                        xmax = 1
                    elif xmin == xmax:
                        xmin -= 1
                        xmax += 1
                elif isinstance(plot_range[0], list) and len(plot_range[0]) == 2:
                    xmin, xmax = list(map(float, plot_range[0]))
                    xmin, xmax = get_range(xmin, xmax)
                    xmin = elements.translate((xmin, 0))[0]
                    xmax = elements.translate((xmax, 0))[0]
                    if exmin is not None and exmin < xmin:
                        xmin = exmin
                    if exmax is not None and exmax > xmax:
                        xmax = exmax
                else:
                    raise BoxConstructError

                if plot_range[1] == "System`Automatic":
                    if ymin is None and ymax is None:
                        ymin = 0
                        ymax = 1
                    elif ymin == ymax:
                        ymin -= 1
                        ymax += 1
                elif isinstance(plot_range[1], list) and len(plot_range[1]) == 2:
                    ymin, ymax = list(map(float, plot_range[1]))
                    ymin, ymax = get_range(ymin, ymax)
                    ymin = elements.translate((0, ymin))[1]
                    ymax = elements.translate((0, ymax))[1]
                    if ymin > ymax:
                        ymin, ymax = ymax, ymin
                    if eymin is not None and eymin < ymin:
                        ymin = eymin
                    if eymax is not None and eymax > ymax:
                        ymax = eymax
                else:
                    raise BoxConstructError
            except (ValueError, TypeError):
                raise BoxConstructError

            w = 0 if (xmin is None or xmax is None) else xmax - xmin
            h = 0 if (ymin is None or ymax is None) else ymax - ymin

            if size_aspect is None:
                aspect = h / w
            else:
                aspect = size_aspect

            height = base_height
            if height is None:
                height = base_width * aspect
            width = height / aspect
            if width > base_width:
                width = base_width
                height = width * aspect
            height = height

            width *= size_multiplier
            height *= size_multiplier

            return xmin, xmax, ymin, ymax, w, h, width, height

        xmin, xmax, ymin, ymax, w, h, width, height = calc_dimensions(final_pass=False)

        elements.set_size(xmin, ymin, w, h, width, height)

        xmin -= w * 0.02
        xmax += w * 0.02
        ymin -= h * 0.02
        ymax += h * 0.02

        axes.extend(
            self.create_axes(elements, self.graphics_options, xmin, xmax, ymin, ymax)
        )

        return elements, calc_dimensions

    # FIXME: this doesn't always properly align with overlaid SVG plots
    def axis_ticks(self, xmin, xmax):
        def round_to_zero(value):
            if value == 0:
                return 0
            elif value < 0:
                return ceil(value)
            else:
                return floor(value)

        def round_step(value):
            if not value:
                return 1, 1
            sub_steps = 5
            try:
                shift = 10.0 ** floor(log10(value))
            except ValueError:
                return 1, 1
            value = value / shift
            if value < 1.5:
                value = 1
            elif value < 3:
                value = 2
                sub_steps = 4
            elif value < 8:
                value = 5
            else:
                value = 10
            return value * shift, sub_steps

        step_x, sub_x = round_step((xmax - xmin) / 5.0)
        step_x_small = step_x / sub_x
        steps_x = int(floor((xmax - xmin) / step_x))
        steps_x_small = int(floor((xmax - xmin) / step_x_small))

        start_k_x = int(ceil(xmin / step_x))
        start_k_x_small = int(ceil(xmin / step_x_small))

        if xmin <= 0 <= xmax:
            origin_k_x = 0
        else:
            origin_k_x = start_k_x
        origin_x = origin_k_x * step_x

        ticks = []
        ticks_small = []
        for k in range(start_k_x, start_k_x + steps_x + 1):
            if k != origin_k_x:
                x = k * step_x
                if x > xmax:
                    break
                ticks.append(x)
        for k in range(start_k_x_small, start_k_x_small + steps_x_small + 1):
            if k % sub_x != 0:
                x = k * step_x_small
                if x > xmax:
                    break
                ticks_small.append(x)

        return ticks, ticks_small, origin_x

    def boxes_to_mathml(self, elements=None, **options) -> str:

        # FIXME: SVG is the only thing we can convert MathML into.
        # Handle other graphics formats.
        svg_body = self.boxes_to_svg(elements, **options)

        # mglyph, which is what we have been using, is bad because MathML standard changed.
        # metext does not work because the way in which we produce the svg images is also based on this outdated mglyph behaviour.
        # template = '<mtext width="%dpx" height="%dpx"><img width="%dpx" height="%dpx" src="data:image/svg+xml;base64,%s"/></mtext>'
        template = (
            '<mglyph width="%dpx" height="%dpx" src="data:image/svg+xml;base64,%s"/>'
            # '<mglyph  src="data:image/svg+xml;base64,%s"/>'
        )
        # print(svg_body)
        mathml = template % (
            int(self.width),
            int(self.height),
            base64.b64encode(svg_body.encode("utf8")).decode("utf8"),
        )
        # print("boxes_to_mathml", mathml)
        return mathml

    def boxes_to_svg(self, elements=None, **options) -> str:
        """This is the top-level function that converts a Mathics Expression
        in to something suitable for SVG rendering.
        """
        if not elements:
            elements = self._elements

        elements, calc_dimensions = self._prepare_elements(
            elements, options, neg_y=True
        )
        xmin, xmax, ymin, ymax, w, h, self.width, self.height = calc_dimensions()
        data = (elements, xmin, xmax, ymin, ymax, w, h, self.width, self.height)
        elements.view_width = w

        format_fn = lookup_method(self, "svg")
        svg_body = format_fn(self, elements, data=data, **options)
        return svg_body

    def boxes_to_tex(self, elements=None, **options) -> str:
        """This is the top-level function that converts a Mathics Expression
        in to something suitable for LaTeX.  (Yes, the name "tex" is
        perhaps misleading of vague.)

        However right now the only LaTeX support for graphics is via Asymptote and
        that seems to be the package of choice in general for LaTeX.
        """

        if not elements:
            elements = self._elements
            fields = self._prepare_elements(elements, options, max_width=450)
            if len(fields) == 2:
                elements, calc_dimensions = fields
            else:
                elements, calc_dimensions = fields[0], fields[-2]

        fields = calc_dimensions()
        if len(fields) == 8:
            xmin, xmax, ymin, ymax, w, h, width, height = fields
            elements.view_width = w

        else:
            assert len(fields) == 9
            xmin, xmax, ymin, ymax, _, _, _, width, height = fields
            elements.view_width = width

        asy_completely_visible = "\n".join(
            lookup_method(element, "asy")(element)
            for element in elements.elements
            if element.is_completely_visible
        )

        asy_regular = "\n".join(
            lookup_method(element, "asy")(element)
            for element in elements.elements
            if not element.is_completely_visible
        )

        asy_box = "box((%s,%s), (%s,%s))" % (
            asy_number(xmin),
            asy_number(ymin),
            asy_number(xmax),
            asy_number(ymax),
        )

        if self.background_color is not None:
            color, opacity = asy_color(self.background_color)
            asy_background = "filldraw(%s, %s);" % (asy_box, color)
        else:
            asy_background = ""

        tex = r"""
\begin{asy}
usepackage("amsmath");
size(%scm, %scm);
%s
%s
clip(%s);
%s
\end{asy}
""" % (
            asy_number(width / 60),
            asy_number(height / 60),
            asy_background,
            asy_regular,
            asy_box,
            asy_completely_visible,
        )

        return tex

    def boxes_to_text(self, elements=None, **options) -> str:
        if not elements:
            elements = self._elements

        self._prepare_elements(elements, options)  # to test for Box errors
        return "-Graphics-"

    def create_axes(self, elements, graphics_options, xmin, xmax, ymin, ymax):
        axes = graphics_options.get("System`Axes")
        if axes.is_true():
            axes = (True, True)
        elif axes.has_form("List", 2):
            axes = (axes.elements[0].is_true(), axes.elements[1].is_true())
        else:
            axes = (False, False)
        ticks_style = graphics_options.get("System`TicksStyle")
        axes_style = graphics_options.get("System`AxesStyle")
        label_style = graphics_options.get("System`LabelStyle")
        if ticks_style.has_form("List", 2):
            ticks_style = ticks_style.elements
        else:
            ticks_style = [ticks_style] * 2
        if axes_style.has_form("List", 2):
            axes_style = axes_style.elements
        else:
            axes_style = [axes_style] * 2

        ticks_style = [elements.create_style(s) for s in ticks_style]
        axes_style = [elements.create_style(s) for s in axes_style]
        label_style = elements.create_style(label_style)
        ticks_style[0].extend(axes_style[0])
        ticks_style[1].extend(axes_style[1])

        def add_element(element):
            element.is_completely_visible = True
            elements.elements.append(element)

        ticks_x, ticks_x_small, origin_x = self.axis_ticks(xmin, xmax)
        ticks_y, ticks_y_small, origin_y = self.axis_ticks(ymin, ymax)

        axes_extra = 6
        tick_small_size = 3
        tick_large_size = 5
        tick_label_d = 2

        ticks_x_int = all(floor(x) == x for x in ticks_x)
        ticks_y_int = all(floor(x) == x for x in ticks_y)

        for (
            index,
            (min, max, p_self0, p_other0, p_origin, ticks, ticks_small, ticks_int),
        ) in enumerate(
            [
                (
                    xmin,
                    xmax,
                    lambda y: (0, y),
                    lambda x: (x, 0),
                    lambda x: (x, origin_y),
                    ticks_x,
                    ticks_x_small,
                    ticks_x_int,
                ),
                (
                    ymin,
                    ymax,
                    lambda x: (x, 0),
                    lambda y: (0, y),
                    lambda y: (origin_x, y),
                    ticks_y,
                    ticks_y_small,
                    ticks_y_int,
                ),
            ]
        ):
            if axes[index]:
                add_element(
                    LineBox(
                        elements,
                        axes_style[index],
                        lines=[
                            [
                                Coords(
                                    elements, pos=p_origin(min), d=p_other0(-axes_extra)
                                ),
                                Coords(
                                    elements, pos=p_origin(max), d=p_other0(axes_extra)
                                ),
                            ]
                        ],
                    )
                )
                ticks_lines = []
                tick_label_style = ticks_style[index].clone()
                tick_label_style.extend(label_style)
                for x in ticks:
                    ticks_lines.append(
                        [
                            Coords(elements, pos=p_origin(x)),
                            Coords(
                                elements, pos=p_origin(x), d=p_self0(tick_large_size)
                            ),
                        ]
                    )
                    if ticks_int:
                        content = String(str(int(x)))
                    elif x == floor(x):
                        content = String("%.1f" % x)  # e.g. 1.0 (instead of 1.)
                    else:
                        content = String("%g" % x)  # fix e.g. 0.6000000000000001
                    add_element(
                        InsetBox(
                            elements,
                            tick_label_style,
                            content=content,
                            pos=Coords(
                                elements, pos=p_origin(x), d=p_self0(-tick_label_d)
                            ),
                            opos=p_self0(1),
                            opacity=1.0,
                        )
                    )
                for x in ticks_small:
                    pos = p_origin(x)
                    ticks_lines.append(
                        [
                            Coords(elements, pos=pos),
                            Coords(elements, pos=pos, d=p_self0(tick_small_size)),
                        ]
                    )
                add_element(LineBox(elements, axes_style[0], lines=ticks_lines))
        return axes

        """if axes[1]:
            add_element(LineBox(elements, axes_style[1], lines=[[Coords(elements, pos=(origin_x,ymin), d=(0,-axes_extra)),
                Coords(elements, pos=(origin_x,ymax), d=(0,axes_extra))]]))
            ticks = []
            tick_label_style = ticks_style[1].clone()
            tick_label_style.extend(label_style)
            for k in range(start_k_y, start_k_y+steps_y+1):
                if k != origin_k_y:
                    y = k * step_y
                    if y > ymax:
                        break
                    pos = (origin_x,y)
                    ticks.append([Coords(elements, pos=pos),
                        Coords(elements, pos=pos, d=(tick_large_size,0))])
                    add_element(InsetBox(elements, tick_label_style, content=Real(y), pos=Coords(elements, pos=pos,
                        d=(-tick_label_d,0)), opos=(1,0)))
            for k in range(start_k_y_small, start_k_y_small+steps_y_small+1):
                if k % sub_y != 0:
                    y = k * step_y_small
                    if y > ymax:
                        break
                    pos = (origin_x,y)
                    ticks.append([Coords(elements, pos=pos),
                        Coords(elements, pos=pos, d=(tick_small_size,0))])
            add_element(LineBox(elements, axes_style[1], lines=ticks))"""


class FilledCurveBox(_GraphicsElementBox):
    """
    <dl>
    <dt>'FilledCurveBox[...]'
    <dd>is a box structure for 'FilledCurve' elements.
    </dl>
    """

    def init(self, graphics, style, item=None):
        super(FilledCurveBox, self).init(graphics, item, style)
        self.edge_color, self.face_color = style.get_style(
            _ColorObject, face_element=True
        )
        self.edge_opacity, self.face_opacity = style.get_style(
            Opacity, face_element=True
        )
        if (
            item is not None
            and item.elements
            and item.elements[0].has_form("List", None)
        ):
            if len(item.elements) != 1:
                raise BoxConstructError
            elements = item.elements[0].elements

            def parse_component(segments):
                for segment in segments:
                    head = segment.get_head_name()

                    if head == "System`Line":
                        k = 1
                        parts = segment.elements
                    elif head == "System`BezierCurve":
                        parts, options = _data_and_options(segment.elements, {})
                        spline_degree = options.get("SplineDegree", Integer(3))
                        if not isinstance(spline_degree, Integer):
                            raise BoxConstructError
                        k = spline_degree.get_int_value()
                    elif head == "System`BSplineCurve":
                        raise NotImplementedError  # FIXME convert bspline to bezier here
                        # parts = segment.elements
                    else:
                        raise BoxConstructError

                    coords = []

                    for part in parts:
                        if part.get_head_name() != "System`List":
                            raise BoxConstructError
                        coords.extend(
                            [graphics.coords(graphics, xy) for xy in part.elements]
                        )

                    yield k, coords

            if all(x.get_head_name() == "System`List" for x in elements):
                self.components = [list(parse_component(x)) for x in elements]
            else:
                self.components = [list(parse_component(elements))]
        else:
            raise BoxConstructError

    def extent(self):
        lw = self.style.get_line_width(face_element=False)
        result = []
        for component in self.components:
            for _, points in component:
                for p in points:
                    x, y = p.pos()
                    result.extend(
                        [
                            (x - lw, y - lw),
                            (x - lw, y + lw),
                            (x + lw, y - lw),
                            (x + lw, y + lw),
                        ]
                    )
        return result


class InsetBox(_GraphicsElementBox):
    def init(
        self,
        graphics,
        style,
        item=None,
        content=None,
        pos=None,
        opos=(0, 0),
        opacity=None,
    ):
        super(InsetBox, self).init(graphics, item, style)

        self.color = self.style.get_option("System`FontColor")
        if self.color is None:
            self.color, _ = style.get_style(_ColorObject, face_element=False)

        if opacity is None:
            opacity, _ = style.get_style(Opacity, face_element=False)
        else:
            opacity = Opacity(opacity)

        if opacity is None:
            opacity = Opacity(1.0)

        self.opacity = opacity

        if item is not None:
            if len(item.elements) not in (1, 2, 3):
                raise BoxConstructError
            content = item.elements[0]
            self.content = content.format(graphics.evaluation, "TraditionalForm")
            if len(item.elements) > 1:
                self.pos = Coords(graphics, item.elements[1])
            else:
                self.pos = Coords(graphics, pos=(0, 0))
            if len(item.elements) > 2:
                self.opos = coords(item.elements[2])
            else:
                self.opos = (0, 0)
        else:
            self.content = content
            self.pos = pos
            self.opos = opos
        self.content_text = self.content.boxes_to_text(
            evaluation=self.graphics.evaluation
        )

    def extent(self):
        p = self.pos.pos()
        h = 25
        w = len(self.content_text) * 7  # rough approximation by numbers of characters
        opos = self.opos
        x = p[0] - w / 2.0 - opos[0] * w / 2.0
        y = p[1] - h / 2.0 + opos[1] * h / 2.0
        return [(x, y), (x + w, y + h)]


class LineBox(_Polyline):
    # Boxing methods for a list of Line.

    def init(self, graphics, style, item=None, lines=None):
        super(LineBox, self).init(graphics, item, style)
        self.edge_color, _ = style.get_style(_ColorObject, face_element=False)
        self.edge_opacity, _ = style.get_style(Opacity, face_element=False)
        if item is not None:
            if len(item.elements) != 1:
                raise BoxConstructError
            points = item.elements[0]
            self.do_init(graphics, points)
        elif lines is not None:
            self.lines = lines
        else:
            raise BoxConstructError


class PointBox(_Polyline):
    """
    <dl>
    <dt>'PointBox'[{$x$, $y$}]
    <dd> a box construction representing a point in a Graphic.
    <dt>'PointBox'[{$x$, $y$, $z$}]
    <dd> represents a point in a Graphic3D.
    <dt>'PointBox'[{$p_1$, $p_2$,...}]
    <dd> represents a set of points.
    </dl>
    ## Boxing methods for a list of Point.
    ##
    ## object attributes:
    ## edge_color: _ColorObject
    ## point_radius: radius of each point
    """

    def init(self, graphics, style, item=None):
        super(PointBox, self).init(graphics, item, style)
        self.edge_color, self.face_color = style.get_style(
            _ColorObject, face_element=True
        )
        self.edge_opacity, self.face_opacity = style.get_style(
            Opacity, face_element=True
        )
        # Handle PointSize in a hacky way for now.
        point_size, _ = style.get_style(PointSize, face_element=False)
        if point_size is None:
            point_size = PointSize(self.graphics, value=DEFAULT_POINT_FACTOR)

        # FIXME: we don't have graphics options. Until we do, we'll
        # just assume an image width of 400
        image_width = 400
        self.point_radius = image_width * point_size.value

        if item is not None:
            if len(item.elements) != 1:
                print("item:", item)
                raise BoxConstructError
            points = item.elements[0]
            if points.has_form("List", None) and len(points.elements) != 0:
                if all(not leaf.has_form("List", None) for leaf in points.elements):
                    points = Expression(SymbolList, points)
            self.do_init(graphics, points)
        else:
            raise BoxConstructError

    def extent(self):
        """Returns a list of bounding-box coordinates each point in the PointBox"""
        rad = self.point_radius
        result = []
        for line in self.lines:
            for c in line:
                x, y = c.pos()
                result.extend(
                    [
                        (x - rad, y - rad),
                        (x - rad, y + rad),
                        (x + rad, y - rad),
                        (x + rad, y + rad),
                    ]
                )
        return result


class PolygonBox(_Polyline):
    def init(self, graphics, style, item=None):
        super(PolygonBox, self).init(graphics, item, style)
        self.edge_color, self.face_color = style.get_style(
            _ColorObject, face_element=True
        )
        self.edge_opacity, self.face_opacity = style.get_style(
            Opacity, face_element=True
        )
        if item is not None:
            if len(item.elements) not in (1, 2):
                raise BoxConstructError
            points = item.elements[0]
            self.do_init(graphics, points)
            self.vertex_colors = None
            for leaf in item.elements[1:]:
                if not leaf.has_form("Rule", 2):
                    raise BoxConstructError
                name = leaf.elements[0].get_name()
                self.process_option(name, leaf.elements[1])
        else:
            raise BoxConstructError

    def process_option(self, name, value):
        if name == "System`VertexColors":
            if not value.has_form("List", None):
                raise BoxConstructError
            black = RGBColor(components=[0, 0, 0, 1])
            self.vertex_colors = [[black] * len(line) for line in self.lines]
            colors = value.elements
            if not self.multi_parts:
                colors = [Expression(SymbolList, *colors)]
            for line_index, line in enumerate(self.lines):
                if line_index >= len(colors):
                    break
                line_colors = colors[line_index]
                if not line_colors.has_form("List", None):
                    continue
                for index, color in enumerate(line_colors.elements):
                    if index >= len(self.vertex_colors[line_index]):
                        break
                    try:
                        self.vertex_colors[line_index][index] = _ColorObject.create(
                            color
                        )
                    except ColorError:
                        continue
        else:
            raise BoxConstructError


class RectangleBox(_GraphicsElementBox):
    def init(self, graphics, style, item):
        super(RectangleBox, self).init(graphics, item, style)
        if len(item.elements) not in (1, 2):
            raise BoxConstructError
        self.edge_color, self.face_color = style.get_style(
            _ColorObject, face_element=True
        )
        self.edge_opacity, self.face_opacity = style.get_style(
            Opacity, face_element=True
        )
        self.p1 = Coords(graphics, item.elements[0])
        if len(item.elements) == 1:
            self.p2 = self.p1.add(1, 1)
        elif len(item.elements) == 2:
            self.p2 = Coords(graphics, item.elements[1])

    def extent(self):
        hlw = self.style.get_line_width(face_element=True) / 2
        result = []
        for p in [self.p1, self.p2]:
            x, y = p.pos()
            result.extend(
                [
                    (x - hlw, y - hlw),
                    (x - hlw, y + hlw),
                    (x + hlw, y - hlw),
                    (x + hlw, y + hlw),
                ]
            )
        return result


class RegularPolygonBox(PolygonBox):
    def init(self, graphics, style, item):
        if len(item.elements) in (1, 2, 3) and isinstance(item.elements[-1], Integer):
            r = 1.0
            phi0 = None

            if len(item.elements) >= 2:
                rspec = item.elements[-2]
                if rspec.get_head_name() == "System`List":
                    if len(rspec.elements) != 2:
                        raise BoxConstructError
                    r = rspec.elements[0].round_to_float()
                    phi0 = rspec.elements[1].round_to_float()
                else:
                    r = rspec.round_to_float()

            x = 0.0
            y = 0.0
            if len(item.elements) == 3:
                pos = item.elements[0]
                if not pos.has_form("List", 2):
                    raise BoxConstructError
                x = pos.elements[0].round_to_float()
                y = pos.elements[1].round_to_float()

            n = item.elements[-1].get_int_value()

            if any(t is None for t in (x, y, r)) or n < 0:
                raise BoxConstructError

            if phi0 is None:
                phi0 = -pi / 2.0
                if n % 1 == 0 and n > 0:
                    phi0 += pi / n

            pi2 = pi * 2.0

            def vertices():
                for i in range(n):
                    phi = phi0 + pi2 * i / float(n)
                    yield Expression(
                        "List", Real(x + r * cos(phi)), Real(y + r * sin(phi))
                    )

            new_item = Expression(
                "RegularPolygonBox", Expression(SymbolList, *list(vertices()))
            )
        else:
            raise BoxConstructError

        super(RegularPolygonBox, self).init(graphics, style, new_item)


# FIXME: GLOBALS is a horrible name.
GLOBALS.update(
    {
        Symbol("RectangleBox"): RectangleBox,
        Symbol("DiskBox"): DiskBox,
        Symbol("LineBox"): LineBox,
        Symbol("BezierCurveBox"): BezierCurveBox,
        Symbol("FilledCurveBox"): FilledCurveBox,
        Symbol("ArrowBox"): ArrowBox,
        Symbol("CircleBox"): CircleBox,
        Symbol("PolygonBox"): PolygonBox,
        Symbol("RegularPolygonBox"): RegularPolygonBox,
        Symbol("PointBox"): PointBox,
        Symbol("InsetBox"): InsetBox,
    }
)<|MERGE_RESOLUTION|>--- conflicted
+++ resolved
@@ -11,18 +11,13 @@
     BoxConstructError,
 )
 
-<<<<<<< HEAD
 from mathics.builtin.colors.color_directives import (
     _ColorObject,
     ColorError,
     Opacity,
     RGBColor,
 )
-from mathics.builtin.drawing.graphics_internals import _GraphicsElement, GLOBALS
-=======
-from mathics.builtin.colors.color_directives import _ColorObject, ColorError, RGBColor
 from mathics.builtin.drawing.graphics_internals import _GraphicsElementBox, GLOBALS
->>>>>>> e772d098
 
 from mathics.builtin.graphics import (
     Arrowheads,
