--- conflicted
+++ resolved
@@ -17,7 +17,7 @@
 
 
 class Compile(Builtin):
-    '''
+    """
     <dl>
     <dt>'Compile[{x1, x2, ...}, expr_]'
       <dd>Compiles $expr$ assuming each $xi$ is a $Real$ number.
@@ -45,11 +45,7 @@
      : Duplicate parameter x found in {{x, _Real}, {x, _Integer}}.
      = Compile[{{x, _Real}, {x, _Integer}}, Sin[x + y]]
     #> cf = Compile[{{x, _Real}, {y, _Integer}}, Sin[x + z]]
-<<<<<<< HEAD
      = CompiledFunction[{x, y}, Sin[x + z], -PythonizedCode-]
-=======
-     = CompiledFunction[{x, y}, Sin[x + z], -CompiledCode-]
->>>>>>> e8a54405
     #> cf = Compile[{{x, _Real}, {y, _Integer}}, Sin[x + y]]
      = CompiledFunction[{x, y}, Sin[x + y], -CompiledCode-]
     #> cf[1, 2]
@@ -68,13 +64,8 @@
     Loops and variable assignments are supported as python (not llvmlite)
     functions
     >> Compile[{{a, _Integer}, {b, _Integer}}, While[b != 0, {a, b} = {b, Mod[a, b]}]; a]       (* GCD of a, b *)
-<<<<<<< HEAD
      =  CompiledFunction[{a, b}, a, -PythonizedCode-]
-    '''
-=======
-     = CompiledFunction[{a, b}, a, -CompiledCode-]
-    """
->>>>>>> e8a54405
+    """
 
     requires = ("llvmlite",)
 
@@ -136,14 +127,6 @@
             cfunc = _compile(expr, args)
         except CompileError:
             cfunc = None
-<<<<<<< HEAD
-        # llvm compilation failed. Try to pythonize it
-        if cfunc is None:
-            try:
-                def _pythonized_mathics_expr(*x):
-                    inner_evaluation = Evaluation(definitions=evaluation.definitions)
-                    vars = dict(list(zip(names, x[:len(names)])))
-=======
 
         if cfunc is None:
             try:
@@ -151,20 +134,10 @@
                 def _pythonized_mathics_expr(*x):
                     inner_evaluation = Evaluation(definitions=evaluation.definitions)
                     vars = dict(list(zip(names, x[: len(names)])))
->>>>>>> e8a54405
                     pyexpr = expr.replace_vars(vars)
                     pyexpr = Expression("N", pyexpr).evaluate(inner_evaluation)
                     res = pyexpr.to_python(n_evaluation=inner_evaluation)
                     return res
-<<<<<<< HEAD
-                #TODO: check if we can use numba to compile this...
-                cfunc = _pythonized_mathics_expr
-            except Exception as e:
-                cfunc = None
-        # Pythonization failed. Show an error.
-        if cfunc is None:
-            evaluation.message('Compile', 'comperr', expr)
-=======
 
                 # TODO: check if we can use numba to compile this...
                 cfunc = _pythonized_mathics_expr
@@ -173,7 +146,6 @@
 
         if cfunc is None:
             evaluation.message("Compile", "comperr", expr)
->>>>>>> e8a54405
             args = Expression("List", *names)
             return Expression("Function", args, expr)
 
