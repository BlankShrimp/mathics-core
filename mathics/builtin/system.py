--- conflicted
+++ resolved
@@ -412,18 +412,11 @@
 
     def evaluate(self, evaluation) -> String:
         try:
-<<<<<<< HEAD
-            return String(os.getlogin())
-        except:
-            evaluation.message('$UserName', 'nologin')
-            return
-=======
             user = os.getlogin()
         except:
             import pwd
             user = pwd.getpwuid(os.getuid())[0]
         return String(user)
->>>>>>> 90d9c7dd
 
 
 class Version(Predefined):
