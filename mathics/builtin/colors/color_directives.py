"""
Color Directives

There are many different way to specify color; we support all of the color formats below and will convert between the different color formats.
"""

from math import atan2, cos, exp, pi, radians, sin, sqrt


from mathics.builtin.colors.color_internals import convert_color

from mathics.builtin.base import (
    Builtin,
    BoxConstructError,
)
from mathics.builtin.drawing.graphics_internals import _GraphicsDirective, get_class
from mathics.core.element import ImmutableValueMixin
from mathics.core.expression import Expression
from mathics.core.atoms import (
    Integer,
    Real,
    MachineReal,
    String,
    from_python,
)

from mathics.core.symbols import Symbol, SymbolList

from mathics.core.number import machine_epsilon


def _cie2000_distance(lab1, lab2):
    # reference: https://en.wikipedia.org/wiki/Color_difference#CIEDE2000
    e = machine_epsilon
    kL = kC = kH = 1  # common values

    L1, L2 = lab1[0], lab2[0]
    a1, a2 = lab1[1], lab2[1]
    b1, b2 = lab1[2], lab2[2]

    dL = L2 - L1
    Lm = (L1 + L2) / 2
    C1 = sqrt(a1 ** 2 + b1 ** 2)
    C2 = sqrt(a2 ** 2 + b2 ** 2)
    Cm = (C1 + C2) / 2

    a1 = a1 * (1 + (1 - sqrt(Cm ** 7 / (Cm ** 7 + 25 ** 7))) / 2)
    a2 = a2 * (1 + (1 - sqrt(Cm ** 7 / (Cm ** 7 + 25 ** 7))) / 2)

    C1 = sqrt(a1 ** 2 + b1 ** 2)
    C2 = sqrt(a2 ** 2 + b2 ** 2)
    Cm = (C1 + C2) / 2
    dC = C2 - C1

    h1 = (180 * atan2(b1, a1 + e)) / pi % 360
    h2 = (180 * atan2(b2, a2 + e)) / pi % 360
    if abs(h2 - h1) <= 180:
        dh = h2 - h1
    elif abs(h2 - h1) > 180 and h2 <= h1:
        dh = h2 - h1 + 360
    elif abs(h2 - h1) > 180 and h2 > h1:
        dh = h2 - h1 - 360

    dH = 2 * sqrt(C1 * C2) * sin(radians(dh) / 2)

    Hm = (h1 + h2) / 2 if abs(h2 - h1) <= 180 else (h1 + h2 + 360) / 2
    T = (
        1
        - 0.17 * cos(radians(Hm - 30))
        + 0.24 * cos(radians(2 * Hm))
        + 0.32 * cos(radians(3 * Hm + 6))
        - 0.2 * cos(radians(4 * Hm - 63))
    )

    SL = 1 + (0.015 * (Lm - 50) ** 2) / sqrt(20 + (Lm - 50) ** 2)
    SC = 1 + 0.045 * Cm
    SH = 1 + 0.015 * Cm * T

    rT = (
        -2
        * sqrt(Cm ** 7 / (Cm ** 7 + 25 ** 7))
        * sin(radians(60 * exp(-((Hm - 275) ** 2 / 25 ** 2))))
    )
    return sqrt(
        (dL / (SL * kL)) ** 2
        + (dC / (SC * kC)) ** 2
        + (dH / (SH * kH)) ** 2
        + rT * (dC / (SC * kC)) * (dH / (SH * kH))
    )


def _CMC_distance(lab1, lab2, l, c):
    # reference https://en.wikipedia.org/wiki/Color_difference#CMC_l:c_.281984.29
    L1, L2 = lab1[0], lab2[0]
    a1, a2 = lab1[1], lab2[1]
    b1, b2 = lab1[2], lab2[2]

    dL, da, db = L2 - L1, a2 - a1, b2 - b1
    e = machine_epsilon

    C1 = sqrt(a1 ** 2 + b1 ** 2)
    C2 = sqrt(a2 ** 2 + b2 ** 2)

    h1 = (180 * atan2(b1, a1 + e)) / pi % 360
    dC = C2 - C1
    dH2 = da ** 2 + db ** 2 - dC ** 2
    F = C1 ** 2 / sqrt(C1 ** 4 + 1900)
    T = (
        0.56 + abs(0.2 * cos(radians(h1 + 168)))
        if (164 <= h1 and h1 <= 345)
        else 0.36 + abs(0.4 * cos(radians(h1 + 35)))
    )

    SL = 0.511 if L1 < 16 else (0.040975 * L1) / (1 + 0.01765 * L1)
    SC = (0.0638 * C1) / (1 + 0.0131 * C1) + 0.638
    SH = SC * (F * T + 1 - F)
    return sqrt((dL / (l * SL)) ** 2 + (dC / (c * SC)) ** 2 + dH2 / SH ** 2)


def _component_distance(a, b, i):
    return abs(a[i] - b[i])


def _euclidean_distance(a, b):
    return sqrt(sum((x1 - x2) * (x1 - x2) for x1, x2 in zip(a, b)))


<<<<<<< HEAD
# This must be a _GraphicsDirective
class Opacity(_GraphicsElement):
    """
    <dl>
    <dt>'Opacity[$level$]'
    <dd> is a graphics directive that sets the opacity to $level$.
    </dl>
    >> Graphics[{Blue, Disk[{.5, 1}, 1], Opacity[.4], Red, Disk[], Opacity[.2], Green, Disk[{-.5, 1}, 1]}]
     = -Graphics-
    >> Graphics3D[{Blue, Sphere[], Opacity[.4], Red, Cuboid[]}]
     = -Graphics3D-
    Notice that 'Opacity' does not overwrite the value of the alpha channel if it is set in a color directive:
    >> Graphics[{Blue, Disk[], RGBColor[1,0,0,1],Opacity[.2], Rectangle[{0,0},{1,1}]}]
     = -Graphics-
    """

    # TODO: Implement me at the level of the formatters for 3D and asy.
    def init(self, item=None, *args, **kwargs):
        if isinstance(item, (int, float)):
            item = Expression("Opacity", MachineReal(item))
            super(Opacity, self).init(None, item)
        self.opacity = item.leaves[0].to_python()

    def to_css(self):
        try:
            if 0.0 <= self.opacity <= 1.0:
                return self.opacity
        except:
            pass
        return None

    @staticmethod
    def create_as_style(klass, graphics, item):
        return klass(item)


class _ColorObject(_GraphicsElement, ImmutableValueMixin):
=======
class _ColorObject(_GraphicsDirective, ImmutableValueMixin):
>>>>>>> e772d098
    formats = {
        # we are adding ImageSizeMultipliers in the rule below, because we do _not_ want color boxes to
        # diminish in size when they appear in lists or rows. we only want the display of colors this
        # way in the notebook, so we restrict the rule to StandardForm.
        (
            ("StandardForm",),
            "%(name)s[x__?(NumericQ[#] && 0 <= # <= 1&)]",
        ): "Style[Graphics[{EdgeForm[Black], %(name)s[x], Rectangle[]}, ImageSize -> 16], "
        + "ImageSizeMultipliers -> {1, 1}]"
    }

    rules = {"%(name)s[x_List]": "Apply[%(name)s, x]"}

    components_sizes = []
    default_components = []

    def init(self, item=None, components=None):
        super(_ColorObject, self).init(None, item)
        if item is not None:
            leaves = item.leaves
            if len(leaves) in self.components_sizes:
                # we must not clip here; we copy the components, without clipping,
                # e.g. RGBColor[-1, 0, 0] stays RGBColor[-1, 0, 0]. this is especially
                # important for color spaces like LAB that have negative components.
                components = [value.round_to_float() for value in leaves]
                if None in components:
                    raise ColorError

                # the following lines always extend to the maximum available
                # default_components, so RGBColor[0, 0, 0] will _always_
                # become RGBColor[0, 0, 0, 1]. does not seem the right thing
                # to do in this general context. poke1024

                if len(components) < 3:
                    components.extend(self.default_components[len(components) :])

                self.components = components
            else:
                raise ColorError
        elif components is not None:
            self.components = components

    @staticmethod
    def create(expr):
        head = expr.get_head()
        cls = get_class(head)
        if cls is None:
            raise ColorError
        return cls(expr)

    @staticmethod
    def create_as_style(klass, graphics, item):
        return klass(item)

    def to_css(self):
        rgba = self.to_rgba()
        alpha = rgba[3] if len(rgba) > 3 else None
        return (
            r"rgb(%f%%, %f%%, %f%%)" % (rgba[0] * 100, rgba[1] * 100, rgba[2] * 100),
            alpha,
        )

    def to_js(self):
        return self.to_rgba()

    def to_expr(self):
        return Expression(self.get_name(), *self.components)

    def to_rgba(self):
        return self.to_color_space("RGB")

    def to_color_space(self, color_space):
        components = convert_color(self.components, self.color_space, color_space)
        if components is None:
            raise ValueError(
                "cannot convert from color space %s to %s."
                % (self.color_space, color_space)
            )
        return components


class CMYKColor(_ColorObject):
    """
    <dl>
    <dt>'CMYKColor[$c$, $m$, $y$, $k$]'
        <dd>represents a color with the specified cyan, magenta,
        yellow and black components.
    </dl>

    >> Graphics[MapIndexed[{CMYKColor @@ #1, Disk[2*#2 ~Join~ {0}]} &, IdentityMatrix[4]], ImageSize->Small]
     = -Graphics-
    """

    color_space = "CMYK"
    components_sizes = [3, 4, 5]
    default_components = [0, 0, 0, 0, 1]


class ColorDistance(Builtin):
    """
    <dl>
      <dt>'ColorDistance[$c1$, $c2$]'
      <dd>returns a measure of color distance between the colors $c1$ and $c2$.

      <dt>'ColorDistance[$list$, $c2$]'
      <dd>returns a list of color distances between the colors in $list$ and $c2$.
    </dl>

    The option DistanceFunction specifies the method used to measure the color
    distance. Available options are:

    <ul>
      <li>CIE76: Euclidean distance in the LABColor space
      <li>CIE94: Euclidean distance in the LCHColor space
      <li>CIE2000 or CIEDE2000: CIE94 distance with corrections
      <li>CMC: Color Measurement Committee metric (1984)
      <li>DeltaL: difference in the L component of LCHColor
      <li>DeltaC: difference in the C component of LCHColor
      <li>DeltaH: difference in the H component of LCHColor
    </ul>

    It is also possible to specify a custom distance.

    >> ColorDistance[Magenta, Green]
     = 2.2507
    >> ColorDistance[{Red, Blue}, {Green, Yellow}, DistanceFunction -> {"CMC", "Perceptibility"}]
     = {1.0495, 1.27455}
    #> ColorDistance[Blue, Red, DistanceFunction -> "CIE2000"]
     = 0.557976
    #> ColorDistance[Red, Black, DistanceFunction -> (Abs[#1[[1]] - #2[[1]]] &)]
     = 0.542917

    """

    summary_text = "distance between two colors"
    options = {"DistanceFunction": "Automatic"}

    requires = ("numpy",)

    messages = {
        "invdist": "`1` is not Automatic or a valid distance specification.",
        "invarg": "`1` and `2` should be two colors or a color and a lists of colors or "
        + "two lists of colors of the same length.",
    }

    # If numpy is not installed, 100 * c1.to_color_space returns
    # a list of 100 x 3 elements, instead of doing elementwise multiplication
    requires = ("numpy",)

    # the docs say LABColor's colorspace corresponds to the CIE 1976 L^* a^* b^* color space
    # with {l,a,b}={L^*,a^*,b^*}/100. Corrections factors are put accordingly.

    _distances = {
        "CIE76": lambda c1, c2: _euclidean_distance(
            c1.to_color_space("LAB")[:3], c2.to_color_space("LAB")[:3]
        ),
        "CIE94": lambda c1, c2: _euclidean_distance(
            c1.to_color_space("LCH")[:3], c2.to_color_space("LCH")[:3]
        ),
        "CIE2000": lambda c1, c2: _cie2000_distance(
            100 * c1.to_color_space("LAB")[:3], 100 * c2.to_color_space("LAB")[:3]
        )
        / 100,
        "CIEDE2000": lambda c1, c2: _cie2000_distance(
            100 * c1.to_color_space("LAB")[:3], 100 * c2.to_color_space("LAB")[:3]
        )
        / 100,
        "DeltaL": lambda c1, c2: _component_distance(
            c1.to_color_space("LCH"), c2.to_color_space("LCH"), 0
        ),
        "DeltaC": lambda c1, c2: _component_distance(
            c1.to_color_space("LCH"), c2.to_color_space("LCH"), 1
        ),
        "DeltaH": lambda c1, c2: _component_distance(
            c1.to_color_space("LCH"), c2.to_color_space("LCH"), 2
        ),
        "CMC": lambda c1, c2: _CMC_distance(
            100 * c1.to_color_space("LAB")[:3], 100 * c2.to_color_space("LAB")[:3], 1, 1
        )
        / 100,
    }

    def apply(self, c1, c2, evaluation, options):
        "ColorDistance[c1_, c2_, OptionsPattern[ColorDistance]]"

        distance_function = options.get("System`DistanceFunction")
        compute = None
        if isinstance(distance_function, String):
            compute = ColorDistance._distances.get(distance_function.get_string_value())
            if not compute:
                evaluation.message("ColorDistance", "invdist", distance_function)
                return
        elif distance_function.has_form("List", 2):
            if distance_function.leaves[0].get_string_value() == "CMC":
                if distance_function.leaves[1].get_string_value() == "Acceptability":
                    compute = (
                        lambda c1, c2: _CMC_distance(
                            100 * c1.to_color_space("LAB")[:3],
                            100 * c2.to_color_space("LAB")[:3],
                            2,
                            1,
                        )
                        / 100
                    )
                elif distance_function.leaves[1].get_string_value() == "Perceptibility":
                    compute = ColorDistance._distances.get("CMC")

                elif distance_function.leaves[1].has_form("List", 2):
                    if isinstance(
                        distance_function.leaves[1].leaves[0], Integer
                    ) and isinstance(distance_function.leaves[1].leaves[1], Integer):
                        if (
                            distance_function.leaves[1].leaves[0].get_int_value() > 0
                            and distance_function.leaves[1].leaves[1].get_int_value()
                            > 0
                        ):
                            lightness = (
                                distance_function.leaves[1].leaves[0].get_int_value()
                            )
                            chroma = (
                                distance_function.leaves[1].leaves[1].get_int_value()
                            )
                            compute = (
                                lambda c1, c2: _CMC_distance(
                                    100 * c1.to_color_space("LAB")[:3],
                                    100 * c2.to_color_space("LAB")[:3],
                                    lightness,
                                    chroma,
                                )
                                / 100
                            )

        elif (
            isinstance(distance_function, Symbol)
            and distance_function.get_name() == "System`Automatic"
        ):
            compute = ColorDistance._distances.get("CIE76")
        else:

            def compute(a, b):
                return Expression(
                    "Apply",
                    distance_function,
                    Expression(
                        "List",
                        Expression(
                            "List", *[Real(val) for val in a.to_color_space("LAB")]
                        ),
                        Expression(
                            "List", *[Real(val) for val in b.to_color_space("LAB")]
                        ),
                    ),
                )

        if compute is None:
            evaluation.message("ColorDistance", "invdist", distance_function)
            return

        def distance(a, b):
            try:
                py_a = _ColorObject.create(a)
                py_b = _ColorObject.create(b)
            except ColorError:
                evaluation.message("ColorDistance", "invarg", a, b)
                raise
            result = from_python(compute(py_a, py_b))
            return result

        try:
            if c1.get_head_name() == "System`List":
                if c2.get_head_name() == "System`List":
                    if len(c1.leaves) != len(c2.leaves):
                        evaluation.message("ColorDistance", "invarg", c1, c2)
                        return
                    else:
                        return Expression(
                            "List",
                            *[distance(a, b) for a, b in zip(c1.leaves, c2.leaves)],
                        )
                else:
                    return Expression(SymbolList, *[distance(c, c2) for c in c1.leaves])
            elif c2.get_head_name() == "System`List":
                return Expression(SymbolList, *[distance(c1, c) for c in c2.leaves])
            else:
                return distance(c1, c2)
        except ColorError:
            return
        except NotImplementedError:
            evaluation.message("ColorDistance", "invdist", distance_function)
            return


class ColorError(BoxConstructError):
    pass


class GrayLevel(_ColorObject):
    """
    <dl>
    <dt>'GrayLevel[$g$]'
        <dd>represents a shade of gray specified by $g$, ranging from
        0 (black) to 1 (white).
    <dt>'GrayLevel[$g$, $a$]'
        <dd>represents a shade of gray specified by $g$ with opacity $a$.
    </dl>
    """

    color_space = "Grayscale"
    components_sizes = [1, 2]
    default_components = [0, 1]


class Hue(_ColorObject):
    """
    <dl>
    <dt>'Hue[$h$, $s$, $l$, $a$]'
        <dd>represents the color with hue $h$, saturation $s$,
        lightness $l$ and opacity $a$.
    <dt>'Hue[$h$, $s$, $l$]'
        <dd>is equivalent to 'Hue[$h$, $s$, $l$, 1]'.
    <dt>'Hue[$h$, $s$]'
        <dd>is equivalent to 'Hue[$h$, $s$, 1, 1]'.
    <dt>'Hue[$h$]'
        <dd>is equivalent to 'Hue[$h$, 1, 1, 1]'.
    </dl>
    >> Graphics[Table[{EdgeForm[Gray], Hue[h, s], Disk[{12h, 8s}]}, {h, 0, 1, 1/6}, {s, 0, 1, 1/4}]]
     = -Graphics-

    >> Graphics[Table[{EdgeForm[{GrayLevel[0, 0.5]}], Hue[(-11+q+10r)/72, 1, 1, 0.6], Disk[(8-r) {Cos[2Pi q/12], Sin[2Pi q/12]}, (8-r)/3]}, {r, 6}, {q, 12}]]
     = -Graphics-
    """

    color_space = "HSB"
    components_sizes = [1, 2, 3, 4]
    default_components = [0, 1, 1, 1]

    def hsl_to_rgba(self):
        h, s, l = self.components[:3]
        if l < 0.5:
            q = l * (1 + s)
        else:
            q = l + s - l * s
        p = 2 * l - q

        rgb = (h + 1 / 3, h, h - 1 / 3)

        def map(value):
            if value < 0:
                value += 1
            if value > 1:
                value -= 1
            return value

        def trans(t):
            if t < 1 / 6:
                return p + ((q - p) * 6 * t)
            elif t < 1 / 2:
                return q
            elif t < 2 / 3:
                return p + ((q - p) * 6 * (2 / 3 - t))
            else:
                return p

        result = tuple([trans(list(map(t))) for t in rgb]) + (self.components[3],)
        return result


class LABColor(_ColorObject):
    """
    <dl>
    <dt>'LABColor[$l$, $a$, $b$]'
        <dd>represents a color with the specified lightness, red/green and yellow/blue
        components in the CIE 1976 L*a*b* (CIELAB) color space.
    </dl>
    """

    color_space = "LAB"
    components_sizes = [3, 4]
    default_components = [0, 0, 0, 1]


class LCHColor(_ColorObject):
    """
    <dl>
    <dt>'LCHColor[$l$, $c$, $h$]'
        <dd>represents a color with the specified lightness, chroma and hue
        components in the CIELCh CIELab cube color space.
    </dl>
    """

    color_space = "LCH"
    components_sizes = [3, 4]
    default_components = [0, 0, 0, 1]


class LUVColor(_ColorObject):
    """
    <dl>
    <dt>'LCHColor[$l$, $u$, $v$]'
        <dd>represents a color with the specified components in the CIE 1976 L*u*v* (CIELUV) color space.
    </dl>
    """

    color_space = "LUV"
    components_sizes = [3, 4]
    default_components = [0, 0, 0, 1]


class RGBColor(_ColorObject):
    """
    <dl>
    <dt>'RGBColor[$r$, $g$, $b$]'
        <dd>represents a color with the specified red, green and blue
        components.
    </dl>

    >> Graphics[MapIndexed[{RGBColor @@ #1, Disk[2*#2 ~Join~ {0}]} &, IdentityMatrix[3]], ImageSize->Small]
     = -Graphics-

    >> RGBColor[0, 1, 0]
     = RGBColor[0, 1, 0]

    >> RGBColor[0, 1, 0] // ToBoxes
     = StyleBox[GraphicsBox[...], ...]
    """

    color_space = "RGB"
    components_sizes = [3, 4]
    default_components = [0, 0, 0, 1]

    def to_rgba(self):
        return self.components


class XYZColor(_ColorObject):
    """
    <dl>
    <dt>'XYZColor[$x$, $y$, $z$]'
        <dd>represents a color with the specified components in the CIE 1931 XYZ color space.
    </dl>
    """

    color_space = "XYZ"
    components_sizes = [3, 4]
    default_components = [0, 0, 0, 1]


def expression_to_color(color):
    try:
        return _ColorObject.create(color)
    except ColorError:
        return None


def color_to_expression(components, colorspace):
    if colorspace == "Grayscale":
        converted_color_name = "GrayLevel"
    elif colorspace == "HSB":
        converted_color_name = "Hue"
    else:
        converted_color_name = colorspace + "Color"

    return Expression(converted_color_name, *components)<|MERGE_RESOLUTION|>--- conflicted
+++ resolved
@@ -125,9 +125,7 @@
     return sqrt(sum((x1 - x2) * (x1 - x2) for x1, x2 in zip(a, b)))
 
 
-<<<<<<< HEAD
-# This must be a _GraphicsDirective
-class Opacity(_GraphicsElement):
+class Opacity(_GraphicsDirective):
     """
     <dl>
     <dt>'Opacity[$level$]'
@@ -142,7 +140,6 @@
      = -Graphics-
     """
 
-    # TODO: Implement me at the level of the formatters for 3D and asy.
     def init(self, item=None, *args, **kwargs):
         if isinstance(item, (int, float)):
             item = Expression("Opacity", MachineReal(item))
@@ -162,10 +159,7 @@
         return klass(item)
 
 
-class _ColorObject(_GraphicsElement, ImmutableValueMixin):
-=======
 class _ColorObject(_GraphicsDirective, ImmutableValueMixin):
->>>>>>> e772d098
     formats = {
         # we are adding ImageSizeMultipliers in the rule below, because we do _not_ want color boxes to
         # diminish in size when they appear in lists or rows. we only want the display of colors this
