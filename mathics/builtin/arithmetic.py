#!/usr/bin/env python3
# -*- coding: utf-8 -*-
# cython: language_level=3

"""
Mathematical Functions

Basic arithmetic functions, including complex number arithmetic.
"""


import sympy
import mpmath
import math

from mathics.builtin.base import (
    Builtin,
    Predefined,
    BinaryOperator,
    PrefixOperator,
    PostfixOperator,
    Test,
    SympyFunction,
    SympyConstant,
)

from mathics.core.expression import (
    Complex,
    Expression,
    Integer,
    Number,
    Rational,
    Real,
    String,
    Symbol,
    SymbolFalse,
    SymbolNull,
    SymbolTrue,
    from_python,
)
from mathics.core.numbers import min_prec, dps, SpecialValueError

from mathics.builtin.lists import _IterationFunction
from mathics.core.convert import from_sympy, SympyExpression

class _MPMathFunction(SympyFunction):

    attributes = ("Listable", "NumericFunction")

    mpmath_name = None

    nargs = 1

    def get_mpmath_function(self, args):
        if self.mpmath_name is None or len(args) != self.nargs:
            return None
        return getattr(mpmath, self.mpmath_name)

    def apply(self, z, evaluation):
        "%(name)s[z__]"

        args = z.numerify(evaluation).get_sequence()
        mpmath_function = self.get_mpmath_function(args)
        result = None

        # if no arguments are inexact attempt to use sympy
        if all(not x.is_inexact() for x in args):
            result = Expression(self.get_name(), *args).to_sympy()
            result = self.prepare_mathics(result)
            result = from_sympy(result)
            # evaluate leaves to convert e.g. Plus[2, I] -> Complex[2, 1]
            return result.evaluate_leaves(evaluation)
        elif mpmath_function is None:
            return

        if not all(isinstance(arg, Number) for arg in args):
            return

        if any(arg.is_machine_precision() for arg in args):
            # if any argument has machine precision then the entire calculation
            # is done with machine precision.
            float_args = [
                arg.round().get_float_value(permit_complex=True) for arg in args
            ]
            if None in float_args:
                return

            result = self.call_mpmath(mpmath_function, float_args)
            if isinstance(result, (mpmath.mpc, mpmath.mpf)):
                if mpmath.isinf(result) and isinstance(result, mpmath.mpc):
                    result = Symbol("ComplexInfinity")
                elif mpmath.isinf(result) and result > 0:
                    result = Expression("DirectedInfinity", Integer(1))
                elif mpmath.isinf(result) and result < 0:
                    result = Expression("DirectedInfinity", Integer(-1))
                elif mpmath.isnan(result):
                    result = Symbol("Indeterminate")
                else:
                    result = Number.from_mpmath(result)
        else:
            prec = min_prec(*args)
            d = dps(prec)
            args = [
                Expression("N", arg, Integer(d)).evaluate(evaluation) for arg in args
            ]
            with mpmath.workprec(prec):
                mpmath_args = [x.to_mpmath() for x in args]
                if None in mpmath_args:
                    return
                result = self.call_mpmath(mpmath_function, mpmath_args)
                if isinstance(result, (mpmath.mpc, mpmath.mpf)):
                    result = Number.from_mpmath(result, d)
        return result

    def call_mpmath(self, mpmath_function, mpmath_args):
        try:
            return mpmath_function(*mpmath_args)
        except ValueError as exc:
            text = str(exc)
            if text == "gamma function pole":
                return Symbol("ComplexInfinity")
            else:
                raise
        except ZeroDivisionError:
            return
        except SpecialValueError as exc:
            return Symbol(exc.name)


class _MPMathMultiFunction(_MPMathFunction):

    sympy_names = None
    mpmath_names = None

    def get_sympy_names(self):
        if self.sympy_names is None:
            return [self.sympy_name]
        return self.sympy_names.values()

    def get_function(self, module, names, fallback_name, leaves):
        try:
            name = fallback_name
            if names is not None:
                name = names[len(leaves)]
            return getattr(module, name)
        except KeyError:
            return None

    def get_sympy_function(self, leaves):
        return self.get_function(sympy, self.sympy_names, self.sympy_name, leaves)

    def get_mpmath_function(self, leaves):
        return self.get_function(mpmath, self.mpmath_names, self.mpmath_name, leaves)


class Plus(BinaryOperator, SympyFunction):
    """
    <dl>
    <dt>'Plus[$a$, $b$, ...]'</dt>
    <dt>$a$ + $b$ + ...</dt>
        <dd>represents the sum of the terms $a$, $b$, ...
    </dl>

    >> 1 + 2
     = 3

    'Plus' performs basic simplification of terms:

    >> a + b + a
     = 2 a + b
    >> a + a + 3 * a
     = 5 a
    >> a + b + 4.5 + a + b + a + 2 + 1.5 b
     = 6.5 + 3 a + 3.5 b

    Apply 'Plus' on a list to sum up its elements:
    >> Plus @@ {2, 4, 6}
     = 12
    The sum of the first 1000 integers:
    >> Plus @@ Range[1000]
     = 500500

    'Plus' has default value 0:
    >> DefaultValues[Plus]
     = {HoldPattern[Default[Plus]] :> 0}
    >> a /. n_. + x_ :> {n, x}
     = {0, a}

    The sum of 2 red circles and 3 red circles is...
    >> 2 Graphics[{Red,Disk[]}] + 3 Graphics[{Red,Disk[]}]
     = 5 -Graphics-

    #> -2a - 2b
     = -2 a - 2 b
    #> -4+2x+2*Sqrt[3]
     = -4 + 2 Sqrt[3] + 2 x
    #> 2a-3b-c
     = 2 a - 3 b - c
    #> 2a+5d-3b-2c-e
     = 2 a - 3 b - 2 c + 5 d - e

    #> 1 - I * Sqrt[3]
     = 1 - I Sqrt[3]

    #> Head[3 + 2 I]
     = Complex

    #> N[Pi, 30] + N[E, 30]
     = 5.85987448204883847382293085463
    #> % // Precision
     = 30.
    """

    operator = "+"
    precedence = 310
    attributes = (
        "Flat",
        "Listable",
        "NumericFunction",
        "OneIdentity",
        "Orderless",
        "Protected",
    )

    default_formats = False

    defaults = {
        None: "0",
    }

    sympy_name = "Add"

    def format_plus(self, items, evaluation):
        "Plus[items__]"

        def negate(item):
            if item.has_form("Times", 1, None):
                if isinstance(item.leaves[0], Number):
                    neg = -item.leaves[0]
                    if neg.same(Integer(1)):
                        if len(item.leaves) == 1:
                            return neg
                        else:
                            return Expression("Times", *item.leaves[1:])
                    else:
                        return Expression("Times", neg, *item.leaves[1:])
                else:
                    return Expression("Times", -1, *item.leaves)
            elif isinstance(item, Number):
                return -item.to_sympy()
            else:
                return Expression("Times", -1, item)

        def is_negative(value):
            if isinstance(value, Complex):
                real, imag = value.to_sympy().as_real_imag()
                if real <= 0 and imag <= 0:
                    return True
            elif isinstance(value, Number) and value.to_sympy() < 0:
                return True
            return False

        items = items.get_sequence()
        values = [Expression("HoldForm", item) for item in items[:1]]
        ops = []
        for item in items[1:]:
            if (
                item.has_form("Times", 1, None) and is_negative(item.leaves[0])
            ) or is_negative(item):
                item = negate(item)
                op = "-"
            else:
                op = "+"
            values.append(Expression("HoldForm", item))
            ops.append(String(op))
        return Expression(
            "Infix",
            Expression("List", *values),
            Expression("List", *ops),
            310,
            Symbol("Left"),
        )

    def apply(self, items, evaluation):
        "Plus[items___]"

        items = items.numerify(evaluation).get_sequence()
        leaves = []
        last_item = last_count = None

        prec = min_prec(*items)
        is_machine_precision = any(item.is_machine_precision() for item in items)
        numbers = []

        def append_last():
            if last_item is not None:
                if last_count == 1:
                    leaves.append(last_item)
                else:
                    if last_item.has_form("Times", None):
                        leaves.append(
                            Expression(
                                "Times", from_sympy(last_count), *last_item.leaves
                            )
                        )
                    else:
                        leaves.append(
                            Expression("Times", from_sympy(last_count), last_item)
                        )

        for item in items:
            if isinstance(item, Number):
                numbers.append(item)
            else:
                count = rest = None
                if item.has_form("Times", None):
                    for leaf in item.leaves:
                        if isinstance(leaf, Number):
                            count = leaf.to_sympy()
                            rest = item.get_mutable_leaves()
                            rest.remove(leaf)
                            if len(rest) == 1:
                                rest = rest[0]
                            else:
                                rest.sort()
                                rest = Expression("Times", *rest)
                            break
                if count is None:
                    count = sympy.Integer(1)
                    rest = item
                if last_item is not None and last_item == rest:
                    last_count = last_count + count
                else:
                    append_last()
                    last_item = rest
                    last_count = count
        append_last()

        if numbers:
            if prec is not None:
                if is_machine_precision:
                    numbers = [item.to_mpmath() for item in numbers]
                    number = mpmath.fsum(numbers)
                    number = Number.from_mpmath(number)
                else:
                    with mpmath.workprec(prec):
                        numbers = [item.to_mpmath() for item in numbers]
                        number = mpmath.fsum(numbers)
                        number = Number.from_mpmath(number, dps(prec))
            else:
                number = from_sympy(sum(item.to_sympy() for item in numbers))
        else:
            number = Integer(0)

        if not number.same(Integer(0)):
            leaves.insert(0, number)

        if not leaves:
            return Integer(0)
        elif len(leaves) == 1:
            return leaves[0]
        else:
            leaves.sort()
            return Expression("Plus", *leaves)


class Subtract(BinaryOperator):
    """
    <dl>
    <dt>'Subtract[$a$, $b$]'</dt>
    <dt>$a$ - $b$</dt>
        <dd>represents the subtraction of $b$ from $a$.</dd>
    </dl>

    >> 5 - 3
     = 2
    >> a - b // FullForm
     = Plus[a, Times[-1, b]]
    >> a - b - c
     = a - b - c
    >> a - (b - c)
     = a - b + c
    """

    operator = "-"
    precedence_parse = 311
    precedence = 310
    attributes = ("Listable", "NumericFunction")
    grouping = "Left"

    rules = {
        "Subtract[x_, y_]": "Plus[x, Times[-1, y]]",
    }


class Minus(PrefixOperator):
    """
    <dl>
    <dt>'Minus[$expr$]'
        <dd> is the negation of $expr$.
    </dl>

    >> -a //FullForm
     = Times[-1, a]

    'Minus' automatically distributes:
    >> -(x - 2/3)
     = 2 / 3 - x

    'Minus' threads over lists:
    >> -Range[10]
    = {-1, -2, -3, -4, -5, -6, -7, -8, -9, -10}
    """

    operator = "-"
    precedence = 480
    attributes = ("Listable", "NumericFunction")

    rules = {
        "Minus[x_]": "Times[-1, x]",
    }

    formats = {
        "Minus[x_]": 'Prefix[{HoldForm[x]}, "-", 480]',
        # don't put e.g. -2/3 in parentheses
        "Minus[expr_Divide]": 'Prefix[{HoldForm[expr]}, "-", 399]',
        "Minus[Infix[expr_, op_, 400, grouping_]]": (
            'Prefix[{Infix[expr, op, 400, grouping]}, "-", 399]'
        ),
    }

    def apply_int(self, x, evaluation):
        "Minus[x_Integer]"

        return Integer(-x.to_sympy())


def create_infix(items, operator, prec, grouping):
    if len(items) == 1:
        return items[0]
    else:
        return Expression(
            "Infix",
            Expression("List", *items),
            String(operator),
            prec,
            Symbol(grouping),
        )


class Times(BinaryOperator, SympyFunction):
    """
    <dl>
    <dt>'Times[$a$, $b$, ...]'</dt>
    <dt>'$a$ * $b$ * ...'</dt>
    <dt>'$a$ $b$ ...'</dt>
        <dd>represents the product of the terms $a$, $b$, ...
    </dl>
    >> 10 * 2
     = 20
    >> 10 2
     = 20
    >> a * a
     = a ^ 2
    >> x ^ 10 * x ^ -2
     = x ^ 8
    >> {1, 2, 3} * 4
     = {4, 8, 12}
    >> Times @@ {1, 2, 3, 4}
     = 24
    >> IntegerLength[Times@@Range[5000]]
     = 16326

    'Times' has default value 1:
    >> DefaultValues[Times]
     = {HoldPattern[Default[Times]] :> 1}
    >> a /. n_. * x_ :> {n, x}
     = {1, a}

    #> -a*b // FullForm
     = Times[-1, a, b]
    #> -(x - 2/3)
     = 2 / 3 - x
    #> -x*2
     = -2 x
    #> -(h/2) // FullForm
     = Times[Rational[-1, 2], h]

    #> x / x
     = 1
    #> 2x^2 / x^2
     = 2

    #> 3. Pi
     = 9.42478

    #> Head[3 * I]
     = Complex

    #> Head[Times[I, 1/2]]
     = Complex

    #> Head[Pi * I]
     = Times

    #> 3 * a //InputForm
     = 3*a
    #> 3 * a //OutputForm
     = 3 a

    #> -2.123456789 x
     = -2.12346 x
    #> -2.123456789 I
     = 0. - 2.12346 I

    #> N[Pi, 30] * I
     = 3.14159265358979323846264338328 I
    #> N[I Pi, 30]
     = 3.14159265358979323846264338328 I

    #> N[Pi * E, 30]
     = 8.53973422267356706546355086955
    #> N[Pi, 30] * N[E, 30]
     = 8.53973422267356706546355086955
    #> N[Pi, 30] * E
     = 8.53973422267356706546355086955
    #> % // Precision
     = 30.
    """

    operator = "*"
    operator_display = " "
    precedence = 400
    attributes = (
        "Flat",
        "Listable",
        "NumericFunction",
        "OneIdentity",
        "Orderless",
        "Protected",
    )

    defaults = {
        None: "1",
    }

    default_formats = False

    sympy_name = "Mul"

    rules = {}

    formats = {}

    def format_times(self, items, evaluation, op="\u2062"):
        "Times[items__]"

        def inverse(item):
            if item.has_form("Power", 2) and isinstance(  # noqa
                item.leaves[1], (Integer, Rational, Real)
            ):
                neg = -item.leaves[1]
                if neg.same(Integer(1)):
                    return item.leaves[0]
                else:
                    return Expression("Power", item.leaves[0], neg)
            else:
                return item

        items = items.get_sequence()
        positive = []
        negative = []
        for item in items:
            if (
                item.has_form("Power", 2)
                and isinstance(item.leaves[1], (Integer, Rational, Real))
                and item.leaves[1].to_sympy() < 0
            ):  # nopep8

                negative.append(inverse(item))
            elif isinstance(item, Rational):
                numerator = item.numerator()
                if not numerator.same(Integer(1)):
                    positive.append(numerator)
                negative.append(item.denominator())
            else:
                positive.append(item)
        if positive and positive[0].get_int_value() == -1:
            del positive[0]
            minus = True
        else:
            minus = False
        positive = [Expression("HoldForm", item) for item in positive]
        negative = [Expression("HoldForm", item) for item in negative]
        if positive:
            positive = create_infix(positive, op, 400, "None")
        else:
            positive = Integer(1)
        if negative:
            negative = create_infix(negative, op, 400, "None")
            result = Expression(
                "Divide",
                Expression("HoldForm", positive),
                Expression("HoldForm", negative),
            )
        else:
            result = positive
        if minus:
            result = Expression(
                "Minus", result
            )  # Expression('PrecedenceForm', result, 481))
        result = Expression("HoldForm", result)
        return result

    def format_inputform(self, items, evaluation):
        "InputForm: Times[items__]"
        return self.format_times(items, evaluation, op="*")

    def format_standardform(self, items, evaluation):
        "StandardForm: Times[items__]"
        return self.format_times(items, evaluation, op=" ")

    def format_outputform(self, items, evaluation):
        "OutputForm: Times[items__]"
        return self.format_times(items, evaluation, op=" ")

    def apply(self, items, evaluation):
        "Times[items___]"

        items = items.numerify(evaluation).get_sequence()
        leaves = []
        numbers = []

        prec = min_prec(*items)
        is_machine_precision = any(item.is_machine_precision() for item in items)

        # find numbers and simplify Times -> Power
        for item in items:
            if isinstance(item, Number):
                numbers.append(item)
            elif leaves and item == leaves[-1]:
                leaves[-1] = Expression("Power", leaves[-1], Integer(2))
            elif (
                leaves
                and item.has_form("Power", 2)
                and leaves[-1].has_form("Power", 2)
                and item.leaves[0].same(leaves[-1].leaves[0])
            ):
                leaves[-1] = Expression(
                    "Power",
                    leaves[-1].leaves[0],
                    Expression("Plus", item.leaves[1], leaves[-1].leaves[1]),
                )
            elif (
                leaves and item.has_form("Power", 2) and item.leaves[0].same(leaves[-1])
            ):
                leaves[-1] = Expression(
                    "Power", leaves[-1], Expression("Plus", item.leaves[1], Integer(1))
                )
            elif (
                leaves
                and leaves[-1].has_form("Power", 2)
                and leaves[-1].leaves[0].same(item)
            ):
                leaves[-1] = Expression(
                    "Power", item, Expression("Plus", Integer(1), leaves[-1].leaves[1])
                )
            else:
                leaves.append(item)

        if numbers:
            if prec is not None:
                if is_machine_precision:
                    numbers = [item.to_mpmath() for item in numbers]
                    number = mpmath.fprod(numbers)
                    number = Number.from_mpmath(number)
                else:
                    with mpmath.workprec(prec):
                        numbers = [item.to_mpmath() for item in numbers]
                        number = mpmath.fprod(numbers)
                        number = Number.from_mpmath(number, dps(prec))
            else:
                number = sympy.Mul(*[item.to_sympy() for item in numbers])
                number = from_sympy(number)
        else:
            number = Integer(1)

        if number.same(Integer(1)):
            number = None
        elif number.is_zero:
            return number
        elif number.same(Integer(-1)) and leaves and leaves[0].has_form("Plus", None):
            leaves[0] = Expression(
                leaves[0].get_head(),
                *[Expression("Times", Integer(-1), leaf) for leaf in leaves[0].leaves]
            )
            number = None

        for leaf in leaves:
            leaf.clear_cache()

        if number is not None:
            leaves.insert(0, number)

        if not leaves:
            return Integer(1)
        elif len(leaves) == 1:
            return leaves[0]
        else:
            return Expression("Times", *leaves)


class Divide(BinaryOperator):
    """
    <dl>
    <dt>'Divide[$a$, $b$]'</dt>
    <dt>'$a$ / $b$'</dt>
        <dd>represents the division of $a$ by $b$.
    </dl>
    >> 30 / 5
     = 6
    >> 1 / 8
     = 1 / 8
    >> Pi / 4
     = Pi / 4

    Use 'N' or a decimal point to force numeric evaluation:
    >> Pi / 4.0
     = 0.785398
    >> 1 / 8
     = 1 / 8
    >> N[%]
     = 0.125

    Nested divisions:
    >> a / b / c
     = a / (b c)
    >> a / (b / c)
     = a c / b
    >> a / b / (c / (d / e))
     = a d / (b c e)
    >> a / (b ^ 2 * c ^ 3 / e)
     = a e / (b ^ 2 c ^ 3)

    #> 1 / 4.0
     = 0.25
    #> 10 / 3 // FullForm
     = Rational[10, 3]
    #> a / b // FullForm
     = Times[a, Power[b, -1]]

    """

    operator = "/"
    precedence = 470
    attributes = ("Listable", "NumericFunction")
    grouping = "Left"

    default_formats = False

    rules = {
        "Divide[x_, y_]": "Times[x, Power[y, -1]]",
        "MakeBoxes[Divide[x_, y_], f:StandardForm|TraditionalForm]": (
            "FractionBox[MakeBoxes[x, f], MakeBoxes[y, f]]"
        ),
    }

    formats = {
        (("InputForm", "OutputForm"), "Divide[x_, y_]"): (
            'Infix[{HoldForm[x], HoldForm[y]}, "/", 400, Left]'
        ),
    }


class Power(BinaryOperator, _MPMathFunction):
    """
    <dl>
    <dt>'Power[$a$, $b$]'</dt>
    <dt>'$a$ ^ $b$'</dt>
        <dd>represents $a$ raised to the power of $b$.
    </dl>

    >> 4 ^ (1/2)
     = 2
    >> 4 ^ (1/3)
     = 2 ^ (2 / 3)
    >> 3^123
     = 48519278097689642681155855396759336072749841943521979872827

    >> (y ^ 2) ^ (1/2)
     = Sqrt[y ^ 2]
    >> (y ^ 2) ^ 3
     = y ^ 6

    >> Plot[Evaluate[Table[x^y, {y, 1, 5}]], {x, -1.5, 1.5}, AspectRatio -> 1]
     = -Graphics-

    Use a decimal point to force numeric evaluation:
    >> 4.0 ^ (1/3)
     = 1.5874

    'Power' has default value 1 for its second argument:
    >> DefaultValues[Power]
     = {HoldPattern[Default[Power, 2]] :> 1}
    >> a /. x_ ^ n_. :> {x, n}
     = {a, 1}

    'Power' can be used with complex numbers:
    >> (1.5 + 1.0 I) ^ 3.5
     = -3.68294 + 6.95139 I
    >> (1.5 + 1.0 I) ^ (3.5 + 1.5 I)
     = -3.19182 + 0.645659 I

    #> 1/0
     : Infinite expression 1 / 0 encountered.
     = ComplexInfinity
    #> 0 ^ -2
     : Infinite expression 1 / 0 ^ 2 encountered.
     = ComplexInfinity
    #> 0 ^ (-1/2)
     : Infinite expression 1 / Sqrt[0] encountered.
     = ComplexInfinity
    #> 0 ^ -Pi
     : Infinite expression 1 / 0 ^ 3.14159 encountered.
     = ComplexInfinity
    #> 0 ^ (2 I E)
     : Indeterminate expression 0 ^ (0. + 5.43656 I) encountered.
     = Indeterminate
    #> 0 ^ - (Pi + 2 E I)
     : Infinite expression 0 ^ (-3.14159 - 5.43656 I) encountered.
     = ComplexInfinity

    #> 0 ^ 0
     : Indeterminate expression 0 ^ 0 encountered.
     = Indeterminate

    #> Sqrt[-3+2. I]
     = 0.550251 + 1.81735 I
    #> Sqrt[-3+2 I]
     = Sqrt[-3 + 2 I]
    #> (3/2+1/2I)^2
     = 2 + 3 I / 2
    #> I ^ I
     = I ^ I

    #> 2 ^ 2.0
     = 4.

    #> Pi ^ 4.
     = 97.4091

    #> a ^ b
     = a ^ b
    """

    operator = "^"
    precedence = 590
    attributes = ("Listable", "NumericFunction", "OneIdentity")
    grouping = "Right"

    default_formats = False

    sympy_name = "Pow"
    mpmath_name = "power"
    nargs = 2

    messages = {
        "infy": "Infinite expression `1` encountered.",
        "indet": "Indeterminate expression `1` encountered.",
    }

    defaults = {
        2: "1",
    }

    formats = {
        Expression(
            "Power",
            Expression("Pattern", Symbol("x"), Expression("Blank")),
            Rational(1, 2),
        ): "HoldForm[Sqrt[x]]",
        (("InputForm", "OutputForm"), "x_ ^ y_"): (
            'Infix[{HoldForm[x], HoldForm[y]}, "^", 590, Right]'
        ),
        ("", "x_ ^ y_"): (
            "PrecedenceForm[Superscript[OuterPrecedenceForm[HoldForm[x], 590],"
            "  HoldForm[y]], 590]"
        ),
        ("", "x_ ^ y_?Negative"): (
            "HoldForm[Divide[1, #]]&[If[y==-1, HoldForm[x], HoldForm[x]^-y]]"
        ),
    }

    rules = {
        "Power[]": "1",
        "Power[x_]": "x",
    }

    def apply_check(self, x, y, evaluation):
        "Power[x_, y_]"

        # Power uses _MPMathFunction but does some error checking first
        if isinstance(x, Number) and x.is_zero:
            if isinstance(y, Number):
                y_err = y
            else:
                y_err = Expression("N", y).evaluate(evaluation)
            if isinstance(y_err, Number):
                py_y = y_err.round_to_float(permit_complex=True).real
                if py_y > 0:
                    return x
                elif py_y == 0.0:
                    evaluation.message("Power", "indet", Expression("Power", x, y_err))
                    return Symbol("Indeterminate")
                elif py_y < 0:
                    evaluation.message("Power", "infy", Expression("Power", x, y_err))
                    return Symbol("ComplexInfinity")

        result = self.apply(Expression("Sequence", x, y), evaluation)
        if result is None or result != SymbolNull:
            return result


class Sqrt(SympyFunction):
    """
    <dl>
    <dt>'Sqrt[$expr$]'
        <dd>returns the square root of $expr$.
    </dl>

    >> Sqrt[4]
     = 2
    >> Sqrt[5]
     = Sqrt[5]
    >> Sqrt[5] // N
     = 2.23607
    >> Sqrt[a]^2
     = a

    Complex numbers:
    >> Sqrt[-4]
     = 2 I
    >> I == Sqrt[-1]
     = True

    >> Plot[Sqrt[a^2], {a, -2, 2}]
     = -Graphics-

    #> N[Sqrt[2], 50]
     = 1.4142135623730950488016887242096980785696718753769
    """

    attributes = ("Listable", "NumericFunction")

    rules = {
        "Sqrt[x_]": "x ^ (1/2)",
        "MakeBoxes[Sqrt[x_], f:StandardForm|TraditionalForm]": (
            "SqrtBox[MakeBoxes[x, f]]"
        ),
    }


class CubeRoot(Builtin):
    """
    <dl>
    <dt>'CubeRoot[$n$]'
        <dd>finds the real-valued cube root of the given $n$.
    </dl>

    >> CubeRoot[16]
     = 2 2 ^ (1 / 3)

    #> CubeRoot[-5]
     = -5 ^ (1 / 3)

    #> CubeRoot[-510000]
     = -10 510 ^ (1 / 3)

    #> CubeRoot[-5.1]
     = -1.7213

    #> CubeRoot[b]
     = b ^ (1 / 3)

    #> CubeRoot[-0.5]
     = -0.793701

    #> CubeRoot[3 + 4 I]
     : The parameter 3 + 4 I should be real valued.
     = (3 + 4 I) ^ (1 / 3)
    """

    attributes = {"Listable", "NumericFunction", "ReadProtected"}

    messages = {
        "preal": "The parameter `1` should be real valued.",
    }

    rules = {
        "CubeRoot[n_?NumericQ]": "If[n > 0, Power[n, Divide[1, 3]], Times[-1, Power[Times[-1, n], Divide[1, 3]]]]",
        "CubeRoot[n_]": "Power[n, Divide[1, 3]]",
        "MakeBoxes[CubeRoot[x_], f:StandardForm|TraditionalForm]": (
            "RadicalBox[MakeBoxes[x, f], 3]"
        ),
    }

    def apply(self, n, evaluation):
        "CubeRoot[n_Complex]"

        evaluation.message("CubeRoot", "preal", n)
        return Expression("Power", n, Expression("Divide", 1, 3))


class Infinity(SympyConstant):
    """
    <dl>
    <dt>'Infinity'
        <dd>represents an infinite real quantity.
    </dl>

    >> 1 / Infinity
     = 0
    >> Infinity + 100
     = Infinity

    Use 'Infinity' in sum and limit calculations:
    >> Sum[1/x^2, {x, 1, Infinity}]
     = Pi ^ 2 / 6

    #> FullForm[Infinity]
     = DirectedInfinity[1]
    #> (2 + 3.5*I) / Infinity
     = 0. + 0. I
    #> Infinity + Infinity
     = Infinity
    #> Infinity / Infinity
     : Indeterminate expression 0 Infinity encountered.
     = Indeterminate
    """

    sympy_name = "oo"
    python_equivalent = math.inf

    rules = {
        "Infinity": "DirectedInfinity[1]",
        "MakeBoxes[Infinity, f:StandardForm|TraditionalForm]": ('"\\[Infinity]"'),
    }


class ComplexInfinity(SympyConstant):
    """
    <dl>
    <dt>'ComplexInfinity'
        <dd>represents an infinite complex quantity of undetermined direction.
    </dl>

    >> 1 / ComplexInfinity
     = 0
    >> ComplexInfinity * Infinity
     = ComplexInfinity
    >> FullForm[ComplexInfinity]
     = DirectedInfinity[]

    ## Issue689
    #> ComplexInfinity + ComplexInfinity
     : Indeterminate expression ComplexInfinity + ComplexInfinity encountered.
     = Indeterminate
    #> ComplexInfinity + Infinity
     : Indeterminate expression ComplexInfinity + Infinity encountered.
     = Indeterminate
    """

    sympy_name = "zoo"

    rules = {
        "ComplexInfinity": "DirectedInfinity[]",
    }


class DirectedInfinity(SympyFunction):
    """
    <dl>
    <dt>'DirectedInfinity[$z$]'</dt>
        <dd>represents an infinite multiple of the complex number $z$.
    <dt>'DirectedInfinity[]'</dt>
        <dd>is the same as 'ComplexInfinity'.</dd>
    </dl>

    >> DirectedInfinity[1]
     = Infinity
    >> DirectedInfinity[]
     = ComplexInfinity
    >> DirectedInfinity[1 + I]
     = (1 / 2 + I / 2) Sqrt[2] Infinity

    >> 1 / DirectedInfinity[1 + I]
     = 0
    >> DirectedInfinity[1] + DirectedInfinity[-1]
     : Indeterminate expression -Infinity + Infinity encountered.
     = Indeterminate

    #> DirectedInfinity[1+I]+DirectedInfinity[2+I]
     = (2 / 5 + I / 5) Sqrt[5] Infinity + (1 / 2 + I / 2) Sqrt[2] Infinity

    #> DirectedInfinity[Sqrt[3]]
     = Infinity
    """

    rules = {
        "DirectedInfinity[args___] ^ -1": "0",
        "0 * DirectedInfinity[args___]": "Message[Infinity::indet, Unevaluated[0 DirectedInfinity[args]]]; Indeterminate",
        "DirectedInfinity[a_?NumericQ] /; N[Abs[a]] != 1": "DirectedInfinity[a / Abs[a]]",
        "DirectedInfinity[a_] * DirectedInfinity[b_]": "DirectedInfinity[a*b]",
        "DirectedInfinity[] * DirectedInfinity[args___]": "DirectedInfinity[]",
        "DirectedInfinity[0]": "DirectedInfinity[]",
        "z_?NumberQ * DirectedInfinity[]": "DirectedInfinity[]",
        "z_?NumberQ * DirectedInfinity[a_]": "DirectedInfinity[z * a]",
        "DirectedInfinity[a_] + DirectedInfinity[b_] /; b == -a": (
            "Message[Infinity::indet,"
            "  Unevaluated[DirectedInfinity[a] + DirectedInfinity[b]]];"
            "Indeterminate"
        ),
        "DirectedInfinity[] + DirectedInfinity[args___]": (
            "Message[Infinity::indet,"
            "  Unevaluated[DirectedInfinity[] + DirectedInfinity[args]]];"
            "Indeterminate"
        ),
        "DirectedInfinity[args___] + _?NumberQ": "DirectedInfinity[args]",
    }

    formats = {
        "DirectedInfinity[1]": "HoldForm[Infinity]",
        "DirectedInfinity[-1]": "HoldForm[-Infinity]",
        "DirectedInfinity[]": "HoldForm[ComplexInfinity]",
        "DirectedInfinity[z_?NumericQ]": "HoldForm[z Infinity]",
    }

    def to_sympy(self, expr, **kwargs):
        if len(expr.leaves) == 1:
            dir = expr.leaves[0].get_int_value()
            if dir == 1:
                return sympy.oo
            elif dir == -1:
                return -sympy.oo


class Re(SympyFunction):
    """
    <dl>
    <dt>'Re[$z$]'
        <dd>returns the real component of the complex number $z$.
    </dl>

    >> Re[3+4I]
     = 3

    >> Plot[{Cos[a], Re[E^(I a)]}, {a, 0, 2 Pi}]
     = -Graphics-

    #> Im[0.5 + 2.3 I]
     = 2.3
    #> % // Precision
     = MachinePrecision
    """

    attributes = ("Listable", "NumericFunction")

    def apply_complex(self, number, evaluation):
        "Re[number_Complex]"

        return number.real

    def apply_number(self, number, evaluation):
        "Re[number_?NumberQ]"

        return number

    def apply(self, number, evaluation):
        "Re[number_]"

        return from_sympy(sympy.re(number.to_sympy().expand(complex=True)))


class Im(SympyFunction):
    """
    <dl>
    <dt>'Im[$z$]'
        <dd>returns the imaginary component of the complex number $z$.
    </dl>

    >> Im[3+4I]
     = 4

    >> Plot[{Sin[a], Im[E^(I a)]}, {a, 0, 2 Pi}]
     = -Graphics-

    #> Re[0.5 + 2.3 I]
     = 0.5
    #> % // Precision
     = MachinePrecision
    """

    attributes = ("Listable", "NumericFunction")

    def apply_complex(self, number, evaluation):
        "Im[number_Complex]"

        return number.imag

    def apply_number(self, number, evaluation):
        "Im[number_?NumberQ]"

        return Integer(0)

    def apply(self, number, evaluation):
        "Im[number_]"

        return from_sympy(sympy.im(number.to_sympy().expand(complex=True)))


class Conjugate(_MPMathFunction):
    """
    <dl>
    <dt>'Conjugate[$z$]'
        <dd>returns the complex conjugate of the complex number $z$.
    </dl>

    >> Conjugate[3 + 4 I]
     = 3 - 4 I

    >> Conjugate[3]
     = 3

    >> Conjugate[a + b * I]
     = Conjugate[a] - I Conjugate[b]

    >> Conjugate[{{1, 2 + I 4, a + I b}, {I}}]
     = {{1, 2 - 4 I, Conjugate[a] - I Conjugate[b]}, {-I}}

    ## Issue #272
    #> {Conjugate[Pi], Conjugate[E]}
     = {Pi, E}

    >> Conjugate[1.5 + 2.5 I]
     = 1.5 - 2.5 I
    """

    mpmath_name = "conj"


class Abs(_MPMathFunction):
    """
    <dl>
    <dt>'Abs[$x$]'
        <dd>returns the absolute value of $x$.
    </dl>
    >> Abs[-3]
     = 3

    'Abs' returns the magnitude of complex numbers:
    >> Abs[3 + I]
     = Sqrt[10]
    >> Abs[3.0 + I]
     = 3.16228
    >> Plot[Abs[x], {x, -4, 4}]
     = -Graphics-

    #> Abs[I]
     = 1
    #> Abs[a - b]
     = Abs[a - b]

    #> Abs[Sqrt[3]]
     = Sqrt[3]
    """

    sympy_name = "Abs"
    mpmath_name = "fabs"  # mpmath actually uses python abs(x) / x.__abs__()


class Sign(Builtin):
    """
    <dl>
    <dt>'Sign[$x$]'
        <dd>return -1, 0, or 1 depending on whether $x$ is negative, zero, or positive.
    </dl>

    >> Sign[19]
     = 1
    >> Sign[-6]
     = -1
    >> Sign[0]
     = 0
    >> Sign[{-5, -10, 15, 20, 0}]
     = {-1, -1, 1, 1, 0}
    #> Sign[{1, 2.3, 4/5, {-6.7, 0}, {8/9, -10}}]
     = {1, 1, 1, {-1, 0}, {1, -1}}
    >> Sign[3 - 4*I]
     = 3 / 5 - 4 I / 5
    #> Sign[1 - 4*I] == (1/17 - 4 I/17) Sqrt[17]
     = True
    #> Sign[4, 5, 6]
     : Sign called with 3 arguments; 1 argument is expected.
     = Sign[4, 5, 6]
    #> Sign["20"]
     = Sign[20]
    """

    # Sympy and mpmath do not give the desired form of complex number
    # sympy_name = 'sign'
    # mpmath_name = 'sign'

    attributes = ("Listable", "NumericFunction")

    messages = {
        "argx": "Sign called with `1` arguments; 1 argument is expected.",
    }

    def apply(self, x, evaluation):
        "Sign[x_]"
        if isinstance(x, Complex):
            return Expression("Times", x, Expression("Power", Expression("Abs", x), -1))

        sympy_x = x.to_sympy()
        if sympy_x is None:
            return None
        return from_sympy(sympy.sign(sympy_x))

    def apply_error(self, x, seqs, evaluation):
        "Sign[x_, seqs__]"
        return evaluation.message("Sign", "argx", Integer(len(seqs.get_sequence()) + 1))


class I(Predefined):
    """
    <dl>
    <dt>'I'
        <dd>represents the imaginary number 'Sqrt[-1]'.
    </dl>

    >> I^2
     = -1
    >> (3+I)*(3-I)
     = 10
    """

    python_equivalent = 1j

    def evaluate(self, evaluation):
        return Complex(Integer(0), Integer(1))


class Indeterminate(SympyConstant):
    """
    <dl>
    <dt>'Indeterminate'
        <dd>represents an indeterminate result.
    </dl>

    >> 0^0
     : Indeterminate expression 0 ^ 0 encountered.
     = Indeterminate

    >> Tan[Indeterminate]
     = Indeterminate
    """

    sympy_name = "nan"


class NumberQ(Test):
    """
    <dl>
      <dt>'NumberQ[$expr$]'
      <dd>returns 'True' if $expr$ is an explicit number, and 'False' otherwise.
    </dl>

    >> NumberQ[3+I]
     = True
    >> NumberQ[5!]
     = True
    >> NumberQ[Pi]
     = False
    """

    def test(self, expr):
        return isinstance(expr, Number)


class PossibleZeroQ(SympyFunction):
    """
    <dl>
      <dt>'PossibleZeroQ[$expr$]'
      <dd>returns 'True' if basic symbolic and numerical methods suggest that expr has value zero, and 'False' otherwise.
    </dl>

    Test whether a numeric expression is zero:
    >> PossibleZeroQ[E^(I Pi/4) - (-1)^(1/4)]
     = True

    The determination is approximate.

    Test whether a symbolic expression is likely to be identically zero:
    >> PossibleZeroQ[(x + 1) (x - 1) - x^2 + 1]
     = True


    >> PossibleZeroQ[(E + Pi)^2 - E^2 - Pi^2 - 2 E Pi]
     = True

    Show that a numeric expression is nonzero:
    >> PossibleZeroQ[E^Pi - Pi^E]
     = False

    >> PossibleZeroQ[1/x + 1/y - (x + y)/(x y)]
     = True

    Decide that a numeric expression is zero, based on approximate computations:
    >> PossibleZeroQ[2^(2 I) - 2^(-2 I) - 2 I Sin[Log[4]]]
     = True

    >> PossibleZeroQ[Sqrt[x^2] - x]
     = False
    """

    sympy_name = "_iszero"

    def apply(self, expr, evaluation):
        "%(name)s[expr_]"
        from sympy.matrices.utilities import _iszero

        sympy_expr = expr.to_sympy()
        result = _iszero(sympy_expr)
        if result is None:
            # Can't get exact answer, so try approximate equal
            numeric_val = Expression("N", expr).evaluate(evaluation)
            if numeric_val and hasattr(numeric_val, "is_approx_zero"):
                result = numeric_val.is_approx_zero
            elif (
                Expression("NumericQ", numeric_val).evaluate(evaluation) == SymbolFalse
            ):
                return (
                    SymbolTrue
                    if Expression("Simplify", expr).evaluate(evaluation) == Integer(0)
                    else SymbolFalse
                )

        return from_python(result)


class RealNumberQ(Test):
    """
    <dl>
    <dt>'RealNumberQ[$expr$]'
        <dd>returns 'True' if $expr$ is an explicit number with no imaginary component.
    </dl>

    >> RealNumberQ[10]
     = True
    >> RealNumberQ[4.0]
     = True
    >> RealNumberQ[1+I]
     = False
    >> RealNumberQ[0 * I]
     = True
    >> RealNumberQ[0.0 * I]
     = False
    """

    def test(self, expr):
        return isinstance(expr, (Integer, Rational, Real))


class MachineNumberQ(Test):
    """
    <dl>
    <dt>'MachineNumberQ[$expr$]'
        <dd>returns 'True' if $expr$ is a machine-precision real or complex number.
    </dl>

     = True
    >> MachineNumberQ[3.14159265358979324]
     = False
    >> MachineNumberQ[1.5 + 2.3 I]
     = True
    >> MachineNumberQ[2.71828182845904524 + 3.14159265358979324 I]
     = False
    #> MachineNumberQ[1.5 + 3.14159265358979324 I]
     = True
    #> MachineNumberQ[1.5 + 5 I]
     = True
    """

    def test(self, expr):
        return expr.is_machine_precision()


class ExactNumberQ(Test):
    """
    <dl>
    <dt>'ExactNumberQ[$expr$]'
        <dd>returns 'True' if $expr$ is an exact number, and 'False' otherwise.
    </dl>

    >> ExactNumberQ[10]
     = True
    >> ExactNumberQ[4.0]
     = False
    >> ExactNumberQ[n]
     = False

    'ExactNumberQ' can be applied to complex numbers:
    >> ExactNumberQ[1 + I]
     = True
    >> ExactNumberQ[1 + 1. I]
     = False
    """

    def test(self, expr):
        return isinstance(expr, Number) and not expr.is_inexact()


class InexactNumberQ(Test):
    """
    <dl>
    <dt>'InexactNumberQ[$expr$]'
        <dd>returns 'True' if $expr$ is not an exact number, and 'False' otherwise.
    </dl>

    >> InexactNumberQ[a]
     = False
    >> InexactNumberQ[3.0]
     = True
    >> InexactNumberQ[2/3]
     = False

    'InexactNumberQ' can be applied to complex numbers:
    >> InexactNumberQ[4.0+I]
     = True
    """

    def test(self, expr):
        return isinstance(expr, Number) and expr.is_inexact()


class IntegerQ(Test):
    """
    <dl>
    <dt>'IntegerQ[$expr$]'
        <dd>returns 'True' if $expr$ is an integer, and 'False' otherwise.
    </dl>

    >> IntegerQ[3]
     = True
    >> IntegerQ[Pi]
     = False
    """

    def test(self, expr):
        return isinstance(expr, Integer)


class Integer_(Builtin):
    """
    <dl>
    <dt>'Integer'
        <dd>is the head of integers.
    </dl>

    >> Head[5]
     = Integer

    ## Test large Integer comparison bug
    #> {a, b} = {2^10000, 2^10000 + 1}; {a == b, a < b, a <= b}
     = {False, True, True}
    """

    name = "Integer"


class Real_(Builtin):
    """
    <dl>
    <dt>'Real'
        <dd>is the head of real (inexact) numbers.
    </dl>

    >> x = 3. ^ -20;
    >> InputForm[x]
     = 2.8679719907924413*^-10
    >> Head[x]
     = Real

    ## Formatting tests
    #> 1. * 10^6
     = 1.*^6
    #> 1. * 10^5
     = 100000.
    #> -1. * 10^6
     = -1.*^6
    #> -1. * 10^5
     = -100000.
    #> 1. * 10^-6
     = 1.*^-6
    #> 1. * 10^-5
     = 0.00001
    #> -1. * 10^-6
     = -1.*^-6
    #> -1. * 10^-5
     = -0.00001

    ## Mathematica treats zero strangely
    #> 0.0000000000000
     = 0.
    #> 0.0000000000000000000000000000
     = 0.*^-28

    ## Parse *^ Notation
    #> 1.5*^24
     = 1.5*^24
    #> 1.5*^+24
     = 1.5*^24
    #> 1.5*^-24
     = 1.5*^-24

    ## Don't accept *^ with spaces
    #> 1.5 *^10
     : "1.5 *" cannot be followed by "^10" (line 1 of "<test>").
    #> 1.5*^ 10
     : "1.5*" cannot be followed by "^ 10" (line 1 of "<test>").

    ## Issue654
    #> 1^^2
     : Requested base 1 in 1^^2 should be between 2 and 36.
     : Expression cannot begin with "1^^2" (line 1 of "<test>").
    #> 2^^0101
     = 5
    #> 2^^01210
     : Digit at position 3 in 01210 is too large to be used in base 2.
     : Expression cannot begin with "2^^01210" (line 1 of "<test>").
    #> 16^^5g
     : Digit at position 2 in 5g is too large to be used in base 16.
     : Expression cannot begin with "16^^5g" (line 1 of "<test>").
    #> 36^^0123456789abcDEFxyzXYZ
     = 14142263610074677021975869033659
    #> 37^^3
     : Requested base 37 in 37^^3 should be between 2 and 36.
     : Expression cannot begin with "37^^3" (line 1 of "<test>").
    """

    name = "Real"


class Rational_(Builtin):
    """
    <dl>
    <dt>'Rational'</dt>
        <dd>is the head of rational numbers.</dd>
    <dt>'Rational[$a$, $b$]'</dt>
        <dd>constructs the rational number $a$ / $b$.</dd>
    </dl>

    >> Head[1/2]
     = Rational

    >> Rational[1, 2]
     = 1 / 2

    #> -2/3
     = -2 / 3
    """

    name = "Rational"

    def apply(self, n, m, evaluation):
        "Rational[n_Integer, m_Integer]"

        if m.to_sympy() == 1:
            return Integer(n.to_sympy())
        else:
            return Rational(n.to_sympy(), m.to_sympy())


class Complex_(Builtin):
    """
    <dl>
    <dt>'Complex'
        <dd>is the head of complex numbers.
    <dt>'Complex[$a$, $b$]'
        <dd>constructs the complex number '$a$ + I $b$'.
    </dl>

    >> Head[2 + 3*I]
     = Complex
    >> Complex[1, 2/3]
     = 1 + 2 I / 3
    >> Abs[Complex[3, 4]]
     = 5

    #> OutputForm[Complex[2.0 ^ 40, 3]]
     = 1.09951*^12 + 3. I
    #> InputForm[Complex[2.0 ^ 40, 3]]
     = 1.099511627776*^12 + 3.*I

    #> -2 / 3 - I
     = -2 / 3 - I

    #> Complex[10, 0]
     = 10

    #> 0. + I
     = 0. + 1. I

    #> 1 + 0 I
     = 1
    #> Head[%]
     = Integer

    #> Complex[0.0, 0.0]
     = 0. + 0. I
    #> 0. I
     = 0. + 0. I
    #> 0. + 0. I
     = 0. + 0. I

    #> 1. + 0. I
     = 1. + 0. I
    #> 0. + 1. I
     = 0. + 1. I

    ## Check Nesting Complex
    #> Complex[1, Complex[0, 1]]
     = 0
    #> Complex[1, Complex[1, 0]]
     = 1 + I
    #> Complex[1, Complex[1, 1]]
     = I
    """

    name = "Complex"

    def apply(self, r, i, evaluation):
        "Complex[r_?NumberQ, i_?NumberQ]"

        if isinstance(r, Complex) or isinstance(i, Complex):
            sym_form = r.to_sympy() + sympy.I * i.to_sympy()
            r, i = sym_form.simplify().as_real_imag()
            r, i = from_sympy(r), from_sympy(i)
        return Complex(r, i)


class Factorial(PostfixOperator, _MPMathFunction):
    """
    <dl>
    <dt>'Factorial[$n$]'
    <dt>'$n$!'
        <dd>computes the factorial of $n$.
    </dl>

    >> 20!
     = 2432902008176640000

    'Factorial' handles numeric (real and complex) values using the gamma function:
    >> 10.5!
     = 1.18994*^7
    >> (-3.0+1.5*I)!
     = 0.0427943 - 0.00461565 I

    However, the value at poles is 'ComplexInfinity':
    >> (-1.)!
     = ComplexInfinity

    'Factorial' has the same operator ('!') as 'Not', but with higher precedence:
    >> !a! //FullForm
     = Not[Factorial[a]]

    #> 0!
     = 1
    """

    operator = "!"
    precedence = 610
    mpmath_name = "factorial"


class Gamma(_MPMathMultiFunction):
    """
    <dl>
    <dt>'Gamma[$z$]'
        <dd>is the gamma function on the complex number $z$.
    <dt>'Gamma[$z$, $x$]'
        <dd>is the upper incomplete gamma function.
    <dt>'Gamma[$z$, $x0$, $x1$]'
        <dd>is equivalent to 'Gamma[$z$, $x0$] - Gamma[$z$, $x1$]'.
    </dl>

    'Gamma[$z$]' is equivalent to '($z$ - 1)!':
    >> Simplify[Gamma[z] - (z - 1)!]
     = 0

    Exact arguments:
    >> Gamma[8]
     = 5040
    >> Gamma[1/2]
     = Sqrt[Pi]
    >> Gamma[1, x]
     = E ^ (-x)
    >> Gamma[0, x]
     = ExpIntegralE[1, x]

    Numeric arguments:
    >> Gamma[123.78]
     = 4.21078*^204
    >> Gamma[1. + I]
     = 0.498016 - 0.15495 I

    Both 'Gamma' and 'Factorial' functions are continuous:
    >> Plot[{Gamma[x], x!}, {x, 0, 4}]
     = -Graphics-

    ## Issue 203
    #> N[Gamma[24/10], 100]
     = 1.242169344504305404913070252268300492431517240992022966055507541481863694148882652446155342679460339
    #> N[N[Gamma[24/10],100]/N[Gamma[14/10],100],100]
     = 1.400000000000000000000000000000000000000000000000000000000000000000000000000000000000000000000000000
    #> % // Precision
     = 100.

    #> Gamma[1.*^20]
     : Overflow occurred in computation.
     = Overflow[]

    ## Needs mpmath support for lowergamma
    #> Gamma[1., 2.]
     = Gamma[1., 2.]
    """

    mpmath_names = {
        1: "gamma",
    }
    sympy_names = {
        1: "gamma",
        2: "uppergamma",
    }

    rules = {
        "Gamma[z_, x0_, x1_]": "Gamma[z, x0] - Gamma[z, x1]",
        "Gamma[1 + z_]": "z!",
    }

    def get_sympy_names(self):
        return ["gamma", "uppergamma", "lowergamma"]

    def from_sympy(self, sympy_name, leaves):
        if sympy_name == "lowergamma":
            # lowergamma(z, x) -> Gamma[z, 0, x]
            z, x = leaves
            return Expression(self.get_name(), z, Integer(0), x)
        else:
            return Expression(self.get_name(), *leaves)


class Pochhammer(SympyFunction):
    """
    <dl>
    <dt>'Pochhammer[$a$, $n$]'
        <dd>is the Pochhammer symbol (a)_n.
    </dl>

    >> Pochhammer[4, 8]
     = 6652800
    """

    sympy_name = "RisingFactorial"

    rules = {
        "Pochhammer[a_, n_]": "Gamma[a + n] / Gamma[a]",
    }


class HarmonicNumber(_MPMathFunction):
    """
    <dl>
    <dt>'HarmonicNumber[n]'
      <dd>returns the $n$th harmonic number.
    </dl>

    >> Table[HarmonicNumber[n], {n, 8}]
     = {1, 3 / 2, 11 / 6, 25 / 12, 137 / 60, 49 / 20, 363 / 140, 761 / 280}

    >> HarmonicNumber[3.8]
     = 2.03806

    #> HarmonicNumber[-1.5]
     = 0.613706
    """

    rules = {
        "HarmonicNumber[-1]": "ComplexInfinity",
    }

    sympy_name = "harmonic"
    mpmath_name = "harmonic"


class Sum(_IterationFunction, SympyFunction):
    """
    <dl>
    <dt>'Sum[$expr$, {$i$, $imin$, $imax$}]'
        <dd>evaluates the discrete sum of $expr$ with $i$ ranging from $imin$ to $imax$.
    <dt>'Sum[$expr$, {$i$, $imax$}]'
        <dd>same as 'Sum[$expr$, {$i$, 1, $imax$}]'.
    <dt>'Sum[$expr$, {$i$, $imin$, $imax$, $di$}]'
        <dd>$i$ ranges from $imin$ to $imax$ in steps of $di$.
    <dt>'Sum[$expr$, {$i$, $imin$, $imax$}, {$j$, $jmin$, $jmax$}, ...]'
        <dd>evaluates $expr$ as a multiple sum, with {$i$, ...}, {$j$, ...}, ... being in outermost-to-innermost order.
    </dl>
    >> Sum[k, {k, 1, 10}]
     = 55

    Double sum:
    >> Sum[i * j, {i, 1, 10}, {j, 1, 10}]
     = 3025

    Symbolic sums are evaluated:
    >> Sum[k, {k, 1, n}]
     = n (1 + n) / 2
    >> Sum[k, {k, n, 2 n}]
     = 3 n (1 + n) / 2
    >> Sum[k, {k, I, I + 1}]
     = 1 + 2 I
    >> Sum[1 / k ^ 2, {k, 1, n}]
     = HarmonicNumber[n, 2]
    >> Sum[f[i], {i, 1, 7}]
     = f[1] + f[2] + f[3] + f[4] + f[5] + f[6] + f[7]

    Verify algebraic identities:
    >> Sum[x ^ 2, {x, 1, y}] - y * (y + 1) * (2 * y + 1) / 6
     = 0

<<<<<<< HEAD

    ## >> (-1 + a^n) Sum[a^(k n), {k, 0, m-1}] // Simplify
    ## = Piecewise[{{m (-1 + a ^ n), a ^ n == 1}, {-1 + (a ^ n) ^ m, True}}]
    ## = -1 + (a ^ n) ^ m  # this is what I am getting

=======
    >> (-1 + a^n) Sum[a^(k n), {k, 0, m-1}] // Simplify
     = Piecewise[{{m (-1 + a ^ n), a ^ n == 1}, {-1 + (a ^ n) ^ m, True}}]
>>>>>>> b684204a

    Infinite sums:
    >> Sum[1 / 2 ^ i, {i, 1, Infinity}]
     = 1
    >> Sum[1 / k ^ 2, {k, 1, Infinity}]
     = Pi ^ 2 / 6

    #> a=Sum[x^k*Sum[y^l,{l,0,4}],{k,0,4}]]
     : "a=Sum[x^k*Sum[y^l,{l,0,4}],{k,0,4}]" cannot be followed by "]" (line 1 of "<test>").

    ## Issue #302
    ## The sum should not converge since the first term is 1/0.
    #> Sum[i / Log[i], {i, 1, Infinity}]
     = Sum[i / Log[i], {i, 1, Infinity}]
    #> Sum[Cos[Pi i], {i, 1, Infinity}]
     = Sum[Cos[Pi i], {i, 1, Infinity}]
    """

    # Do not throw warning message for symbolic iteration bounds
    throw_iterb = False

    sympy_name = "Sum"

    rules = _IterationFunction.rules.copy()
    rules.update(
        {
            "MakeBoxes[Sum[f_, {i_, a_, b_, 1}],"
            "  form:StandardForm|TraditionalForm]": (
                r'RowBox[{SubsuperscriptBox["\\[Sum]",'
                r'  RowBox[{MakeBoxes[i, form], "=", MakeBoxes[a, form]}],'
                r"  MakeBoxes[b, form]], MakeBoxes[f, form]}]"
            ),
        }
    )

    def get_result(self, items):
        return Expression("Plus", *items)

    def to_sympy(self, expr, **kwargs) -> SympyExpression:
        """
        Perform summation via sympy.summation
        """
        if expr.has_form("Sum", 2) and expr.leaves[1].has_form("List", 3):
            index = expr.leaves[1]
            arg_kwargs = kwargs.copy()
            arg_kwargs["convert_all_global_functions"] = True
            f_sympy = expr.leaves[0].to_sympy(**arg_kwargs)
            if f_sympy is None:
                return

            evaluation = kwargs.get("evaluation", None)

            # Handle summation parameters: variable, min, max
            var_min_max = index.leaves[:3]
            bounds = [expr.to_sympy(**kwargs) for expr in var_min_max]

            if evaluation:
                # Min and max might be Mathics expressions. If so, evaluate them.
                for i in (1, 2):
                    min_max_expr = var_min_max[i]
                    if not isinstance(expr, Symbol):
                        min_max_expr_eval = min_max_expr.evaluate(evaluation)
                        value = min_max_expr_eval.to_sympy(**kwargs)
                        bounds[i] = value

            # FIXME: The below tests on SympyExpression, but really the
<<<<<<< HEAD
            # test should broader.
=======
            # test should be any Mathics function.
>>>>>>> b684204a
            if isinstance(f_sympy, sympy.core.basic.Basic):
                # sympy.summation() won't be able to handle Mathics functions in
                # in its first argument, the function paramameter.
                # For example in Sum[Identity[x], {x, 3}], sympy.summation can't
<<<<<<< HEAD
                # evaluate Indentity[x].
                # In general we want to avoid using Sympy if we can.
                # If we have integer bounds, we'll use Mathics's iterator Sum
                # (which is Plus)
=======
                # does't evaluate Indentity[x].
>>>>>>> b684204a

                if all(hasattr(i, "is_integer") and i.is_integer for i in bounds[1:]):
                    # When we have integer bounds, it is better to not use Sympy but
                    # use Mathics evaluation. We turn:
                    # Sum[f[x], {<limits>}] into
                    #   MathicsSum[Table[f[x], {<limits>}]]
                    # where MathicsSum is self.get_result() our Iteration iterator.
                    values = Expression("Table", *expr.leaves).evaluate(evaluation)
                    ret = self.get_result(values.leaves).evaluate(evaluation)
                    # Make sure to convert the result back to sympy.
                    return ret.to_sympy()

            if None not in bounds:
                return sympy.summation(f_sympy, bounds)


class Product(_IterationFunction, SympyFunction):
    """
    <dl>
    <dt>'Product[$expr$, {$i$, $imin$, $imax$}]'
        <dd>evaluates the discrete product of $expr$ with $i$ ranging from $imin$ to $imax$.
    <dt>'Product[$expr$, {$i$, $imax$}]'
        <dd>same as 'Product[$expr$, {$i$, 1, $imax$}]'.
    <dt>'Product[$expr$, {$i$, $imin$, $imax$, $di$}]'
        <dd>$i$ ranges from $imin$ to $imax$ in steps of $di$.
    <dt>'Product[$expr$, {$i$, $imin$, $imax$}, {$j$, $jmin$, $jmax$}, ...]'
        <dd>evaluates $expr$ as a multiple product, with {$i$, ...}, {$j$, ...}, ... being in outermost-to-innermost order.
    </dl>

    >> Product[k, {k, 1, 10}]
     = 3628800
    >> 10!
     = 3628800
    >> Product[x^k, {k, 2, 20, 2}]
     = x ^ 110
    >> Product[2 ^ i, {i, 1, n}]
     = 2 ^ (n / 2 + n ^ 2 / 2)
    >> Product[f[i], {i, 1, 7}]
     = f[1] f[2] f[3] f[4] f[5] f[6] f[7]

    Symbolic products involving the factorial are evaluated:
    >> Product[k, {k, 3, n}]
     = n! / 2

    Evaluate the $n$th primorial:
    >> primorial[0] = 1;
    >> primorial[n_Integer] := Product[Prime[k], {k, 1, n}];
    >> primorial[12]
     = 7420738134810

    ## Used to be a bug in sympy, but now it is solved exactly!
    ## Again a bug in sympy - regressions between 0.7.3 and 0.7.6 (and 0.7.7?)
    ## #> Product[1 + 1 / i ^ 2, {i, Infinity}]
    ##  = 1 / ((-I)! I!)
    """

    throw_iterb = False

    sympy_name = "Product"

    rules = _IterationFunction.rules.copy()
    rules.update(
        {
            "MakeBoxes[Product[f_, {i_, a_, b_, 1}],"
            "  form:StandardForm|TraditionalForm]": (
                r'RowBox[{SubsuperscriptBox["\\[Product]",'
                r'  RowBox[{MakeBoxes[i, form], "=", MakeBoxes[a, form]}],'
                r"  MakeBoxes[b, form]], MakeBoxes[f, form]}]"
            ),
        }
    )

    def get_result(self, items):
        return Expression("Times", *items)

    def to_sympy(self, expr, **kwargs):
        if expr.has_form("Product", 2) and expr.leaves[1].has_form("List", 3):
            index = expr.leaves[1]
            try:
                e_kwargs = kwargs.copy()
                e_kwargs["convert_all_global_functions"] = True
                e = expr.leaves[0].to_sympy(**e_kwargs)
                i = index.leaves[0].to_sympy(**kwargs)
                start = index.leaves[1].to_sympy(**kwargs)
                stop = index.leaves[2].to_sympy(**kwargs)

                return sympy.product(e, (i, start, stop))
            except ZeroDivisionError:
                pass


class Piecewise(SympyFunction):
    """
    <dl>
    <dt>'Piecewise[{{expr1, cond1}, ...}]'
      <dd>represents a piecewise function.
    <dt>'Piecewise[{{expr1, cond1}, ...}, expr]'
      <dd>represents a piecewise function with default 'expr'.
    </dl>

    Heaviside function
    >> Piecewise[{{0, x <= 0}}, 1]
     = Piecewise[{{0, x <= 0}}, 1]

    ## D[%, x]
    ## Piecewise({{0, Or[x < 0, x > 0]}}, Indeterminate).

    >> Integrate[Piecewise[{{1, x <= 0}, {-1, x > 0}}], x]
     = Piecewise[{{x, x <= 0}, {-x, True}}]

    >> Integrate[Piecewise[{{1, x <= 0}, {-1, x > 0}}], {x, -1, 2}]
     = -1

    Piecewise defaults to 0 if no other case is matching.
    >> Piecewise[{{1, False}}]
     = 0

    >> Plot[Piecewise[{{Log[x], x > 0}, {x*-0.5, x < 0}}], {x, -1, 1}]
     = -Graphics-

    >> Piecewise[{{0 ^ 0, False}}, -1]
     = -1
    """

    sympy_name = "Piecewise"

    attributes = ("HoldAll",)

    def apply(self, items, evaluation):
        "Piecewise[items__]"
        result = self.to_sympy(Expression("Piecewise", *items.get_sequence()))
        if result is None:
            return
        if not isinstance(result, sympy.Piecewise):
            return from_sympy(result)

    def to_sympy(self, expr, **kwargs):
        leaves = expr.leaves

        if len(leaves) not in (1, 2):
            return

        sympy_cases = []
        for case in leaves[0].leaves:
            if case.get_head_name() != "System`List":
                return
            if len(case.leaves) != 2:
                return
            then, cond = case.leaves

            sympy_cond = None
            if isinstance(cond, Symbol):
                if cond == SymbolTrue:
                    sympy_cond = True
                elif cond == SymbolFalse:
                    sympy_cond = False
            if sympy_cond is None:
                sympy_cond = cond.to_sympy(**kwargs)
                if not (sympy_cond.is_Relational or sympy_cond.is_Boolean):
                    return

            sympy_cases.append((then.to_sympy(**kwargs), sympy_cond))

        if len(leaves) == 2:  # default case
            sympy_cases.append((leaves[1].to_sympy(**kwargs), True))
        else:
            sympy_cases.append((Integer(0).to_sympy(**kwargs), True))

        return sympy.Piecewise(*sympy_cases)

    def from_sympy(self, sympy_name, args):
        # Hack to get around weird sympy.Piecewise 'otherwise' behaviour
        if str(args[-1].leaves[1]).startswith("System`_True__Dummy_"):
            args[-1].leaves[1] = SymbolTrue
        return Expression(self.get_name(), args)


class Boole(Builtin):
    """
    <dl>
    <dt>'Boole[expr]'
      <dd>returns 1 if expr is True and 0 if expr is False.
    </dl>

    >> Boole[2 == 2]
     = 1
    >> Boole[7 < 5]
     = 0
    >> Boole[a == 7]
     = Boole[a == 7]
    """

    attributes = ("Listable",)

    def apply(self, expr, evaluation):
        "Boole[expr_]"
        if isinstance(expr, Symbol):
            if expr == SymbolTrue:
                return Integer(1)
            elif expr == SymbolFalse:
                return Integer(0)
        return None<|MERGE_RESOLUTION|>--- conflicted
+++ resolved
@@ -1938,16 +1938,9 @@
     >> Sum[x ^ 2, {x, 1, y}] - y * (y + 1) * (2 * y + 1) / 6
      = 0
 
-<<<<<<< HEAD
-
     ## >> (-1 + a^n) Sum[a^(k n), {k, 0, m-1}] // Simplify
+    ## = -1 + (a ^ n) ^ m  # this is what I am getting
     ## = Piecewise[{{m (-1 + a ^ n), a ^ n == 1}, {-1 + (a ^ n) ^ m, True}}]
-    ## = -1 + (a ^ n) ^ m  # this is what I am getting
-
-=======
-    >> (-1 + a^n) Sum[a^(k n), {k, 0, m-1}] // Simplify
-     = Piecewise[{{m (-1 + a ^ n), a ^ n == 1}, {-1 + (a ^ n) ^ m, True}}]
->>>>>>> b684204a
 
     Infinite sums:
     >> Sum[1 / 2 ^ i, {i, 1, Infinity}]
@@ -2014,23 +2007,15 @@
                         bounds[i] = value
 
             # FIXME: The below tests on SympyExpression, but really the
-<<<<<<< HEAD
-            # test should broader.
-=======
-            # test should be any Mathics function.
->>>>>>> b684204a
+            # test should be broader.
             if isinstance(f_sympy, sympy.core.basic.Basic):
                 # sympy.summation() won't be able to handle Mathics functions in
                 # in its first argument, the function paramameter.
                 # For example in Sum[Identity[x], {x, 3}], sympy.summation can't
-<<<<<<< HEAD
                 # evaluate Indentity[x].
                 # In general we want to avoid using Sympy if we can.
                 # If we have integer bounds, we'll use Mathics's iterator Sum
                 # (which is Plus)
-=======
-                # does't evaluate Indentity[x].
->>>>>>> b684204a
 
                 if all(hasattr(i, "is_integer") and i.is_integer for i in bounds[1:]):
                     # When we have integer bounds, it is better to not use Sympy but
