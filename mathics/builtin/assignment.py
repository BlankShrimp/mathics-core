--- conflicted
+++ resolved
@@ -812,10 +812,6 @@
             usagetext = Doc(bio.__class__.__doc__).text(0)
         usagetext = re.sub(r'\$([0-9a-zA-Z]*)\$', r'\1', usagetext)
     # For built-in symbols, looks for a docstring.
-<<<<<<< HEAD
-
-=======
->>>>>>> c7113d3e
     # Looks for the "usage" message. For built-in symbols, if there is an "usage" chain, overwrite the __doc__ information.
     for rulemsg in ruleusage:
         if rulemsg.pattern.expr.leaves[1].__str__() == "\"usage\"":
@@ -859,10 +855,7 @@
      .   'Table[expr, {i, {e1, e2, ..., ei}}]'
      .     evaluates expr with i taking on the values e1, e2,
      . ..., ei.
-<<<<<<< HEAD
-=======
-     .
->>>>>>> c7113d3e
+     .
 
     >> Information[Table]
      = 
@@ -900,11 +893,7 @@
         # Print the "usage" message if available.
         usagetext = _get_usage_string(symbol, evaluation)
         if usagetext is not None:
-<<<<<<< HEAD
-            lines.append(String(usagetext))
-=======
             lines.append(usagetext)
->>>>>>> c7113d3e
 
         if self.get_option(options, 'LongForm', evaluation).to_python():
             self.show_definitions(symbol, evaluation, lines)
