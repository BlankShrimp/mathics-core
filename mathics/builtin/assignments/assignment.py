# -*- coding: utf-8 -*-
"""
Forms of Assignment
"""


from mathics.builtin.base import BinaryOperator, Builtin
from mathics.core.assignment import (
    ASSIGNMENT_FUNCTION_MAP,
    AssignmentException,
    assign_store_rules_by_tag,
    normalize_lhs,
)
from mathics.core.atoms import String
from mathics.core.attributes import (
    A_HOLD_ALL,
    A_HOLD_FIRST,
    A_PROTECTED,
    A_SEQUENCE_HOLD,
)
from mathics.core.symbols import SymbolNull
from mathics.core.systemsymbols import SymbolFailed
from mathics.eval.pymathics import PyMathicsLoadException, eval_LoadModule


class _SetOperator:
    """

    This is the base class for assignment Builtin operators.

    Special cases are determined by the head of the expression. Then
    they are processed by specific routines, which are poke from
    the ``ASSIGNMENT_FUNCTION_MAP`` dict.
    """

    # FIXME:
    # Assigment is determined by the LHS.
    # Are there a larger patterns or natural groupings that we are missing?
    # For example, it might be that it
    # we can key off of some attributes or other properties of the
    # LHS of a builtin, instead of listing all of the builtins in that class
    # (which may miss some).
    # Below, we key on a string, but Symbol is more correct.

    def assign(self, lhs, rhs, evaluation, tags=None, upset=False):
        lhs, lookup_name = normalize_lhs(lhs, evaluation)
        try:
            # Using a builtin name, find which assignment procedure to perform,
            # and then call that function.
            assignment_func = ASSIGNMENT_FUNCTION_MAP.get(lookup_name, None)
            if assignment_func:
                return assignment_func(self, lhs, rhs, evaluation, tags, upset)

            return assign_store_rules_by_tag(self, lhs, rhs, evaluation, tags, upset)
        except AssignmentException:

            return False


# Placing this here is a bit weird, but it is not clear where else is better suited for this right now.
class LoadModule(Builtin):
    """
    ## <url>:mathics native for pymathics:</url>

    <dl>
      <dt>'LoadModule[$module$]'
      <dd>'Load Mathics definitions from the python module $module$
    </dl>
    >> LoadModule["nomodule"]
<<<<<<< HEAD
     : Problem importing Python module: nomodule.
=======
     : Python import errors with: No module named 'nomodule'.
>>>>>>> ad77ccfb
     = $Failed
    >> LoadModule["sys"]
     : Python module "sys" is not a Mathics3 module.
     = $Failed
    """

    name = "LoadModule"
    messages = {
<<<<<<< HEAD
        "notfound": """Problem importing Python module: `1`.""",
=======
        "loaderror": """Python import errors with: `1`.""",
>>>>>>> ad77ccfb
        "notmathicslib": """Python module "`1`" is not a Mathics3 module.""",
    }
    summary_text = "load a pymathics module"

    def eval(self, module, evaluation):
        "LoadModule[module_String]"
        try:
            eval_LoadModule(module.value, evaluation.definitions)
        except PyMathicsLoadException:
            evaluation.message(self.name, "notmathicslib", module)
            return SymbolFailed
        except Exception as e:
            evaluation.message(self.get_name(), "loaderror", String(str(e)))
            return SymbolFailed
        return module


class Set(BinaryOperator, _SetOperator):
    """
    <url>:WMA link:https://reference.wolfram.com/language/ref/Set.html</url>

    <dl>
      <dt>'Set[$expr$, $value$]'

      <dt>$expr$ = $value$
      <dd>evaluates $value$ and assigns it to $expr$.

      <dt>{$s1$, $s2$, $s3$} = {$v1$, $v2$, $v3$}
      <dd>sets multiple symbols ($s1$, $s2$, ...) to the corresponding values ($v1$, $v2$, ...).
    </dl>

    'Set' can be used to give a symbol a value:
    >> a = 3
     = 3
    >> a
     = 3

    An assignment like this creates an ownvalue:
    >> OwnValues[a]
     = {HoldPattern[a] :> 3}

    You can set multiple values at once using lists:
    >> {a, b, c} = {10, 2, 3}
     = {10, 2, 3}
    >> {a, b, {c, {d}}} = {1, 2, {{c1, c2}, {a}}}
     = {1, 2, {{c1, c2}, {10}}}
    >> d
     = 10

    'Set' evaluates its right-hand side immediately and assigns it to
    the left-hand side:
    >> a
     = 1
    >> x = a
     = 1
    >> a = 2
     = 2
    >> x
     = 1

    'Set' always returns the right-hand side, which you can again use
    in an assignment:
    >> a = b = c = 2;
    >> a == b == c == 2
     = True

    'Set' supports assignments to parts:
    >> A = {{1, 2}, {3, 4}};
    >> A[[1, 2]] = 5
     = 5
    >> A
     = {{1, 5}, {3, 4}}
    >> A[[;;, 2]] = {6, 7}
     = {6, 7}
    >> A
     = {{1, 6}, {3, 7}}
    Set a submatrix:
    >> B = {{1, 2, 3}, {4, 5, 6}, {7, 8, 9}};
    >> B[[1;;2, 2;;-1]] = {{t, u}, {y, z}};
    >> B
     = {{1, t, u}, {4, y, z}, {7, 8, 9}}

    #> x = Infinity;
    """

    attributes = A_HOLD_FIRST | A_PROTECTED | A_SEQUENCE_HOLD
    grouping = "Right"

    messages = {
        "setraw": "Cannot assign to raw object `1`.",
        "shape": "Lists `1` and `2` are not the same shape.",
    }

    operator = "="
    precedence = 40

    summary_text = "assign a value"

    def eval(self, lhs, rhs, evaluation):
        "lhs_ = rhs_"

        self.assign(lhs, rhs, evaluation)
        return rhs


class SetDelayed(Set):
    """
    <url>:WMA link:
    https://reference.wolfram.com/language/ref/SetDelayed.html</url>

    <dl>
      <dt>'SetDelayed[$expr$, $value$]'

      <dt>$expr$ := $value$
      <dd>assigns $value$ to $expr$, without evaluating $value$.
    </dl>

    'SetDelayed' is like 'Set', except it has attribute 'HoldAll', thus it does not evaluate the right-hand side immediately, but evaluates it when needed.

    >> Attributes[SetDelayed]
     = {HoldAll, Protected, SequenceHold}
    >> a = 1
     = 1
    >> x := a
    >> x
     = 1
    Changing the value of $a$ affects $x$:
    >> a = 2
     = 2
    >> x
     = 2

    'Condition' ('/;') can be used with 'SetDelayed' to make an
    assignment that only holds if a condition is satisfied:
    >> f[x_] := p[x] /; x>0
    >> f[3]
     = p[3]
    >> f[-3]
     = f[-3]
    It also works if the condition is set in the LHS:
    >> F[x_, y_] /; x < y /; x>0  := x / y;
    >> F[x_, y_] := y / x;
    >> F[2, 3]
     = 2 / 3
    >> F[3, 2]
     = 2 / 3
    >> F[-3, 2]
     = -2 / 3
    We can use conditional delayed assignments to define \
    symbols with values conditioned to the context. For example,
    >> ClearAll[a,b]; a/; b>0:= 3
    Set $a$ to have a value of $3$ if certain variable $b$ is positive.\
    So, if this variable is not set, $a$ stays unevaluated:
    >> a
     = a
    If now we assign a positive value to $b$, then $a$ is evaluated:
    >> b=2; a
     =  3
    """

    #  I WMA, if we assign a value without a condition on the LHS,
    # conditional values are never reached. So,
    #
    # Notice however that if we assign an unconditional value to $a$, \
    # this overrides the condition:
    # >> a:=0; a/; b>1:= 3
    # >> a
    # = 0
    #
    # In Mathics, this last line would return 3
    # """

    operator = ":="
    attributes = A_HOLD_ALL | A_PROTECTED | A_SEQUENCE_HOLD

    summary_text = "test a delayed value; used in defining functions"

    def eval(self, lhs, rhs, evaluation):
        "lhs_ := rhs_"

        if self.assign(lhs, rhs, evaluation):
            return SymbolNull
        else:
            return SymbolFailed


class TagSet(Builtin, _SetOperator):
    """
    <url>:WMA link:https://reference.wolfram.com/language/ref/TagSet.html</url>

    <dl>
      <dt>'TagSet[$f$, $expr$, $value$]'

      <dt>'$f$ /: $expr$ = $value$'
      <dd>assigns $value$ to $expr$, associating the corresponding assignment \
          with the symbol $f$.
    </dl>

    Create an upvalue without using 'UpSet':
    >> x /: f[x] = 2
     = 2
    >> f[x]
     = 2
    >> DownValues[f]
     = {}
    >> UpValues[x]
     = {HoldPattern[f[x]] :> 2}

    The symbol $f$ must appear as the ultimate head of $lhs$ or as the head of an element in $lhs$:
    >> x /: f[g[x]] = 3;
     : Tag x not found or too deep for an assigned rule.
    >> g /: f[g[x]] = 3;
    >> f[g[x]]
     = 3
    """

    attributes = A_HOLD_ALL | A_PROTECTED | A_SEQUENCE_HOLD

    messages = {
        "tagnfd": "Tag `1` not found or too deep for an assigned rule.",
    }
    summary_text = "assign a value to an expression, associating the corresponding assignment with the a symbol"

    def eval(self, f, lhs, rhs, evaluation):
        "f_ /: lhs_ = rhs_"

        name = f.get_name()
        if not name:
            evaluation.message(self.get_name(), "sym", f, 1)
            return

        rhs = rhs.evaluate(evaluation)
        self.assign(lhs, rhs, evaluation, tags=[name])
        return rhs


class TagSetDelayed(TagSet):
    """
    <url>:WMA link:
         https://reference.wolfram.com/language/ref/TagSetDelayed.html</url>

    <dl>
      <dt>'TagSetDelayed[$f$, $expr$, $value$]'

      <dt>'$f$ /: $expr$ := $value$'
      <dd>is the delayed version of 'TagSet'.
    </dl>
    """

    attributes = A_HOLD_ALL | A_PROTECTED | A_SEQUENCE_HOLD
    summary_text = "assign a delayed value to an expression, associating the corresponding assignment with the a symbol"

    def eval(self, f, lhs, rhs, evaluation):
        "f_ /: lhs_ := rhs_"

        name = f.get_name()
        if not name:
            evaluation.message(self.get_name(), "sym", f, 1)
            return

        if self.assign(lhs, rhs, evaluation, tags=[name]):
            return SymbolNull
        else:
            return SymbolFailed


class UpSet(BinaryOperator, _SetOperator):
    """
    <url>:WMA link:
         https://reference.wolfram.com/language/ref/UpSet.html</url>

    <dl>
      <dt>$f$[$x$] ^= $expression$
      <dd>evaluates $expression$ and assigns it to the value of $f$[$x$], associating the value with $x$.
    </dl>

    'UpSet' creates an upvalue:
    >> a[b] ^= 3;
    >> DownValues[a]
     = {}
    >> UpValues[b]
     = {HoldPattern[a[b]] :> 3}

    >> a ^= 3
     : Nonatomic expression expected.
     = 3

    You can use 'UpSet' to specify special values like format values.
    However, these values will not be saved in 'UpValues':
    >> Format[r] ^= "custom";
    >> r
     = custom
    >> UpValues[r]
     = {}

    #> f[g, a + b, h] ^= 2
     : Tag Plus in f[g, a + b, h] is Protected.
     = 2
    #> UpValues[h]
     = {HoldPattern[f[g, a + b, h]] :> 2}
    """

    attributes = A_HOLD_FIRST | A_PROTECTED | A_SEQUENCE_HOLD
    grouping = "Right"
    operator = "^="
    precedence = 40

    summary_text = (
        "set value and associate the assignment with symbols that occur at level one"
    )

    def eval(self, lhs, rhs, evaluation):
        "lhs_ ^= rhs_"

        self.assign(lhs, rhs, evaluation, upset=True)
        return rhs


class UpSetDelayed(UpSet):
    """
    <url>:WMA link:
         https://reference.wolfram.com/language/ref/UpSetDelayed.html</url>

    <dl>
       <dt>'UpSetDelayed[$expression$, $value$]'

       <dt>'$expression$ ^:= $value$'
       <dd>assigns $expression$ to the value of $f$[$x$] (without evaluating $expression$), associating the value with $x$.
    </dl>

    >> a[b] ^:= x
    >> x = 2;
    >> a[b]
     = 2
    >> UpValues[b]
     = {HoldPattern[a[b]] :> x}

    #> f[g, a + b, h] ^:= 2
     : Tag Plus in f[g, a + b, h] is Protected.
    #> f[a+b] ^:= 2
     : Tag Plus in f[a + b] is Protected.
     = $Failed
    """

    attributes = A_HOLD_ALL | A_PROTECTED | A_SEQUENCE_HOLD
    operator = "^:="
    summary_text = "set a delayed value and associate the assignment with symbols that occur at level one"

    def eval(self, lhs, rhs, evaluation):
        "lhs_ ^:= rhs_"

        if self.assign(lhs, rhs, evaluation, upset=True):
            return SymbolNull
        else:
            return SymbolFailed<|MERGE_RESOLUTION|>--- conflicted
+++ resolved
@@ -67,11 +67,7 @@
       <dd>'Load Mathics definitions from the python module $module$
     </dl>
     >> LoadModule["nomodule"]
-<<<<<<< HEAD
-     : Problem importing Python module: nomodule.
-=======
      : Python import errors with: No module named 'nomodule'.
->>>>>>> ad77ccfb
      = $Failed
     >> LoadModule["sys"]
      : Python module "sys" is not a Mathics3 module.
@@ -80,11 +76,7 @@
 
     name = "LoadModule"
     messages = {
-<<<<<<< HEAD
-        "notfound": """Problem importing Python module: `1`.""",
-=======
         "loaderror": """Python import errors with: `1`.""",
->>>>>>> ad77ccfb
         "notmathicslib": """Python module "`1`" is not a Mathics3 module.""",
     }
     summary_text = "load a pymathics module"
