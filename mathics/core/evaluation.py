#!/usr/bin/env python3
# -*- coding: utf-8 -*-

import pickle
from queue import Queue

import os
import sys
from threading import Thread, stack_size as set_thread_stack_size

from typing import Tuple

from mathics import settings
from mathics.core.expression import ensure_context, KeyComparable

FORMATS = [
    "StandardForm",
    "FullForm",
    "TraditionalForm",
    "OutputForm",
    "InputForm",
    "TeXForm",
    "MathMLForm",
    "MatrixForm",
    "TableForm",
]


class EvaluationInterrupt(Exception):
    pass


class AbortInterrupt(EvaluationInterrupt):
    pass


class TimeoutInterrupt(EvaluationInterrupt):
    pass


class ReturnInterrupt(EvaluationInterrupt):
    def __init__(self, expr):
        self.expr = expr


class BreakInterrupt(EvaluationInterrupt):
    pass


class ContinueInterrupt(EvaluationInterrupt):
    pass


class WLThrowInterrupt(EvaluationInterrupt):
    def __init__(self, value, tag=None):
        self.tag = tag
        self.value = value
<<<<<<< HEAD


=======
>>>>>>> c12265ce


def _thread_target(request, queue) -> None:
    try:
        result = request()
        queue.put((True, result))
    except BaseException:
        exc_info = sys.exc_info()
        queue.put((False, exc_info))


# MAX_RECURSION_DEPTH gives the maximum value allowed for $RecursionLimit. it's usually set to its
# default settings.DEFAULT_MAX_RECURSION_DEPTH.

MAX_RECURSION_DEPTH = max(
    settings.DEFAULT_MAX_RECURSION_DEPTH,
    int(os.getenv("MATHICS_MAX_RECURSION_DEPTH", settings.DEFAULT_MAX_RECURSION_DEPTH)),
)


def python_recursion_depth(n) -> int:
    # convert Mathics recursion depth to Python recursion depth. this estimates how many Python calls
    # we need at worst to process one Mathics recursion.
    return 200 + 30 * n


def python_stack_size(n) -> int:  # n is a Mathics recursion depth
    # python_stack_frame_size is the (maximum) number of bytes Python needs for one call on the stack.
    python_stack_frame_size = 512  # value estimated experimentally
    return python_recursion_depth(n) * python_stack_frame_size


def set_python_recursion_limit(n) -> None:
    "Sets the required python recursion limit given $RecursionLimit value"
    python_depth = python_recursion_depth(n)
    sys.setrecursionlimit(python_depth)
    if sys.getrecursionlimit() != python_depth:
        raise OverflowError


def run_with_timeout_and_stack(request, timeout):
    """
    interrupts evaluation after a given time period. provides a suitable stack environment.
    """

    # only use set_thread_stack_size if max recursion depth was changed via the environment variable
    # MATHICS_MAX_RECURSION_DEPTH. if it is set, we always use a thread, even if timeout is None, in
    # order to be able to set the thread stack size.

    if MAX_RECURSION_DEPTH > settings.DEFAULT_MAX_RECURSION_DEPTH:
        set_thread_stack_size(python_stack_size(MAX_RECURSION_DEPTH))
    elif timeout is None:
        return request()

    queue = Queue(maxsize=1)  # stores the result or exception
    thread = Thread(target=_thread_target, args=(request, queue))
    thread.start()

    thread.join(timeout)
    if thread.is_alive():
        raise TimeoutInterrupt()

    success, result = queue.get()
    if success:
        return result
    else:
        raise result[0].with_traceback(result[1], result[2])


class Out(KeyComparable):
    def __init__(self) -> None:
        self.is_message = False
        self.is_print = False
        self.text = ""

    def get_sort_key(self) -> Tuple[bool, bool, str]:
        return (self.is_message, self.is_print, self.text)


class Message(Out):
    def __init__(self, symbol, tag, text: str) -> None:
        super(Message, self).__init__()
        self.is_message = True
        self.symbol = symbol
        self.tag = tag
        self.text = text

    def __str__(self) -> str:
        return "{}::{}: {}".format(self.symbol, self.tag, self.text)

    def __eq__(self, other) -> bool:
        return self.is_message == other.is_message and self.text == other.text

    def get_data(self):
        return {
            "message": True,
            "symbol": self.symbol,
            "tag": self.tag,
            "prefix": "%s::%s" % (self.symbol, self.tag),
            "text": self.text,
        }


class Print(Out):
    def __init__(self, text) -> None:
        super(Print, self).__init__()
        self.is_print = True
        self.text = text

    def __str__(self) -> str:
        return self.text

    def __eq__(self, other) -> bool:
        return self.is_message == other.is_message and self.text == other.text

    def get_data(self):
        return {
            "message": False,
            "text": self.text,
        }


class Result(object):
    def __init__(self, out, result, line_no, last_eval=None) -> None:
        self.out = out
        self.result = result
        self.line_no = line_no
        self.last_eval = last_eval

    def get_data(self):
        return {
            "out": [out.get_data() for out in self.out],
            "result": self.result,
            "line": self.line_no,
        }


class Output(object):
    def max_stored_size(self, settings) -> int:
        return settings.MAX_STORED_SIZE

    def out(self, out):
        pass

    def clear(self, wait):
        raise NotImplementedError

    def display(self, data, metadata):
        raise NotImplementedError


class Evaluation(object):
    def __init__(
        self, definitions=None, output=None, format="text", catch_interrupt=True
    ) -> None:
        from mathics.core.definitions import Definitions
        from mathics.core.expression import Symbol

        if definitions is None:
            definitions = Definitions()
        self.definitions = definitions
        self.recursion_depth = 0
        self.timeout = False
        self.stopped = False
        self.out = []
        self.output = output if output else Output()
        self.listeners = {}
        self.options = None
        self.predetermined_out = None

        self.quiet_all = False
        self.format = format
        self.catch_interrupt = catch_interrupt

        self.SymbolNull = Symbol("Null")

        # status of last evaluate
        self.exc_result = self.SymbolNull
        self.last_eval = None

    def parse(self, query):
        "Parse a single expression and print the messages."
        from mathics.core.parser import SingleLineFeeder

        return self.parse_feeder(SingleLineFeeder(query))

    def parse_evaluate(self, query, timeout=None):
        expr = self.parse(query)
        if expr is not None:
            return self.evaluate(expr, timeout)

    def parse_feeder(self, feeder):
        return self.parse_feeder_returning_code(feeder)[0]

    def parse_feeder_returning_code(self, feeder):
        "Parse a single expression from feeder and print the messages."
        from mathics.core.parser.util import parse_returning_code
        from mathics.core.parser import TranslateError

        try:
            result, source_code = parse_returning_code(self.definitions, feeder)
        except TranslateError:
            self.recursion_depth = 0
            self.stopped = False
            source_code = ""
            result = None
        feeder.send_messages(self)
        return result, source_code

    def evaluate(self, query, timeout=None, format=None):
        """Evaluate a Mathics expression and return the
        result of evaluation.

        On return self.exc_result will contain status of various
        exception type of result like $Aborted, Overflow, Break, or Continue.
        If none of the above applies self.exc_result is Null
        """
        from mathics.core.expression import Symbol, Expression
        from mathics.core.rules import Rule

        self.recursion_depth = 0
        self.timeout = False
        self.stopped = False
        self.exc_result = self.SymbolNull
        self.last_eval = None
        if format is None:
            format = self.format

        line_no = self.definitions.get_line_no()
        line_no += 1
        self.definitions.set_line_no(line_no)

        history_length = self.definitions.get_history_length()

        result = None

        def check_io_hook(hook):
            return len(self.definitions.get_ownvalues(hook)) > 0

        def evaluate():
            if history_length > 0:
                self.definitions.add_rule("In", Rule(Expression("In", line_no), query))
            if check_io_hook("System`$Pre"):
                self.last_eval = Expression("System`$Pre", query).evaluate(self)
            else:
                self.last_eval = query.evaluate(self)

            if check_io_hook("System`$Post"):
                self.last_eval = Expression("System`$Post", self.last_eval).evaluate(
                    self
                )
            if history_length > 0:
                if self.predetermined_out is not None:
                    out_result = self.predetermined_out
                    self.predetermined_out = None
                else:
                    out_result = self.last_eval

                stored_result = self.get_stored_result(out_result)
                self.definitions.add_rule(
                    "Out", Rule(Expression("Out", line_no), stored_result)
                )
            if self.last_eval != self.SymbolNull:
                if check_io_hook("System`$PrePrint"):
                    self.last_eval = Expression(
                        "System`$PrePrint", self.last_eval
                    ).evaluate(self)
                return self.format_output(self.last_eval, format)
            else:
                self.exec_result = self.SymbolNull
                return None

        try:
            try:
                result = run_with_timeout_and_stack(evaluate, timeout)
            except KeyboardInterrupt:
                if self.catch_interrupt:
                    self.exc_result = Symbol("$Aborted")
                else:
                    raise
            except ValueError as exc:
                text = str(exc)
                if (
                    text == "mpz.pow outrageous exponent"
                    or text == "mpq.pow outrageous exp num"  # noqa
                ):
                    self.message("General", "ovfl")
                    self.exc_result = Expression("Overflow")
                else:
                    raise
            except WLThrowInterrupt as ti:
                if ti.tag:
                    self.exc_result = Expression(
                        "Hold", Expression("Throw", ti.value, ti.tag)
                    )
                else:
                    self.exc_result = Expression("Hold", Expression("Throw", ti.value))
                self.message("Throw", "nocatch", self.exc_result)
            except OverflowError:
                self.message("General", "ovfl")
                self.exc_result = Expression("Overflow")
            except BreakInterrupt:
                self.message("Break", "nofdw")
                self.exc_result = Expression("Hold", Expression("Break"))
            except ContinueInterrupt:
                self.message("Continue", "nofdw")
                self.exc_result = Expression("Hold", Expression("Continue"))
            except TimeoutInterrupt:
                self.stopped = False
                self.timeout = True
                self.message("General", "timeout")
                self.exc_result = Symbol("$Aborted")
            except AbortInterrupt:  # , error:
                self.exc_result = Symbol("$Aborted")
            except ReturnInterrupt as ret:
                self.exc_result = ret.expr

            if self.exc_result is not None:
                self.recursion_depth = 0
                if self.exc_result != self.SymbolNull:
                    result = self.format_output(self.exc_result, format)

            result = Result(self.out, result, line_no, self.last_eval)
            self.out = []
        finally:
            self.stop()

        history_length = self.definitions.get_history_length()

        line = line_no - history_length
        while line > 0:
            unset_in = self.definitions.unset("In", Expression("In", line))
            unset_out = self.definitions.unset("Out", Expression("Out", line))
            if not (unset_in or unset_out):
                break
            line -= 1
        return result

    def get_stored_result(self, eval_result):
        """Return `eval_result` stripped of any format, e.g. FullForm, MathML, TeX
        that it might have been wrapped in.
        """
        if eval_result.has_form(FORMATS, 1):
            return eval_result.leaves[0]

        return eval_result

    def stop(self) -> None:
        self.stopped = True

    def format_output(self, expr, format=None):
        if format is None:
            format = self.format

        if isinstance(format, dict):
            return dict((k, self.format_output(expr, f)) for k, f in format.items())

        from mathics.core.expression import Expression, BoxError

        if format == "text":
            result = expr.format(self, "System`OutputForm")
        elif format == "xml":
            result = Expression("StandardForm", expr).format(self, "System`MathMLForm")
        elif format == "tex":
            result = Expression("StandardForm", expr).format(self, "System`TeXForm")
        elif format == "unformatted":
            self.exc_result = None
            return expr
        else:
            raise ValueError

        try:
            boxes = result.boxes_to_text(evaluation=self)
        except BoxError:
            self.message(
                "General", "notboxes", Expression("FullForm", result).evaluate(self)
            )
            boxes = None
        return boxes

    def set_quiet_messages(self, messages) -> None:
        from mathics.core.expression import Expression

        value = Expression("List", *messages)
        self.definitions.set_ownvalue("Internal`$QuietMessages", value)

    def get_quiet_messages(self):
        from mathics.core.expression import Expression

        value = self.definitions.get_definition("Internal`$QuietMessages").ownvalues
        if value:
            try:
                value = value[0].replace
            except AttributeError:
                return []
        if not isinstance(value, Expression):
            return []
        return value.leaves

    def message(self, symbol, tag, *args) -> None:
        from mathics.core.expression import String, Symbol, Expression, from_python

        # Allow evaluation.message('MyBuiltin', ...) (assume
        # System`MyBuiltin)
        symbol = ensure_context(symbol)
        quiet_messages = set(self.get_quiet_messages())

        pattern = Expression("MessageName", Symbol(symbol), String(tag))

        if pattern in quiet_messages or self.quiet_all:
            return

        # Shorten the symbol's name according to the current context
        # settings. This makes sure we print the context, if it would
        # be necessary to find the symbol that this message is
        # attached to.
        symbol_shortname = self.definitions.shorten_name(symbol)

        if settings.DEBUG_PRINT:
            print("MESSAGE: %s::%s (%s)" % (symbol_shortname, tag, args))

        text = self.definitions.get_value(symbol, "System`Messages", pattern, self)
        if text is None:
            pattern = Expression("MessageName", Symbol("General"), String(tag))
            text = self.definitions.get_value(
                "System`General", "System`Messages", pattern, self
            )

        if text is None:
            text = String("Message %s::%s not found." % (symbol_shortname, tag))

        text = self.format_output(
            Expression("StringForm", text, *(from_python(arg) for arg in args)), "text"
        )

        self.out.append(Message(symbol_shortname, tag, text))
        self.output.out(self.out[-1])

    def print_out(self, text) -> None:
        from mathics.core.expression import from_python

        text = self.format_output(from_python(text), "text")

        self.out.append(Print(text))
        self.output.out(self.out[-1])
        if settings.DEBUG_PRINT:
            print("OUT: " + text)

    def error(self, symbol, tag, *args) -> None:
        # Temporarily reset the recursion limit, to allow the message being
        # formatted
        self.recursion_depth, depth = 0, self.recursion_depth
        try:
            self.message(symbol, tag, *args)
        finally:
            self.recursion_depth = depth
        raise AbortInterrupt

    def error_args(self, symbol, given, *needed) -> None:
        self.message_args(symbol, given, *needed)
        raise AbortInterrupt

    def message_args(self, symbol, given, *needed) -> None:
        from mathics.core.expression import Symbol

        if len(needed) == 1:
            needed = needed[0]
            if given > 1 and needed > 1:
                self.message(symbol, "argrx", Symbol(symbol), given, needed)
            elif given == 1:
                self.message(symbol, "argr", Symbol(symbol), needed)
            elif needed == 1:
                self.message(symbol, "argx", Symbol(symbol), given)
        elif len(needed) == 2:
            if given == 1:
                self.message(symbol, "argtu", Symbol(symbol), *needed)
            else:
                self.message(symbol, "argt", Symbol(symbol), *needed)
        else:
            raise NotImplementedError

    def check_stopped(self) -> None:
        if self.stopped:
            raise TimeoutInterrupt

    def inc_recursion_depth(self) -> None:
        self.check_stopped()
        limit = self.definitions.get_config_value(
            "$RecursionLimit", MAX_RECURSION_DEPTH
        )
        if limit is not None:
            if limit < 20:
                limit = 20
            self.recursion_depth += 1
            if self.recursion_depth > limit:
                self.error("$RecursionLimit", "reclim", limit)

    def dec_recursion_depth(self) -> None:
        self.recursion_depth -= 1

    def add_listener(self, tag, listener) -> None:
        existing = self.listeners.get(tag)
        if existing is None:
            existing = self.listeners[tag] = []
        existing.insert(0, listener)

    def remove_listener(self, tag, listener) -> None:
        self.listeners.get(tag).remove(listener)

    def publish(self, tag, *args, **kwargs) -> None:
        listeners = self.listeners.get(tag, [])
        for listener in listeners:
            if listener(*args, **kwargs):
                break<|MERGE_RESOLUTION|>--- conflicted
+++ resolved
@@ -55,11 +55,7 @@
     def __init__(self, value, tag=None):
         self.tag = tag
         self.value = value
-<<<<<<< HEAD
-
-
-=======
->>>>>>> c12265ce
+
 
 
 def _thread_target(request, queue) -> None:
