# -*- coding: utf-8 -*-

"""
Converts expressions from SymPy to Mathics expressions.
Conversion to SymPy is handled directly in BaseElement descendants.
"""
<<<<<<< HEAD
from typing import Optional, Type, Union
=======

from typing import Dict, Iterable, List, Optional, Set, Type, Union
>>>>>>> 9de86fc6

import sympy
from sympy import Symbol as Sympy_Symbol, false as SympyFalse, true as SympyTrue

# Import the singleton class
from sympy.core.numbers import S

from mathics.core.atoms import (
    MATHICS3_COMPLEX_I,
    Complex,
    Integer,
    Integer0,
    Integer1,
    IntegerM1,
    MachineReal,
    Rational,
    RationalOneHalf,
    Real,
    String,
)
from mathics.core.convert.expression import to_expression, to_mathics_list
from mathics.core.convert.matrix import matrix_data
from mathics.core.element import BaseElement
from mathics.core.expression import Expression
from mathics.core.expression_predefined import (
    MATHICS3_COMPLEX_INFINITY,
    MATHICS3_INFINITY,
    MATHICS3_NEG_INFINITY,
)
from mathics.core.list import ListExpression
from mathics.core.number import FP_MANTISA_BINARY_DIGITS
from mathics.core.rules import Pattern
from mathics.core.symbols import (
    Symbol,
    SymbolFalse,
    SymbolNull,
    SymbolPlus,
    SymbolPower,
    SymbolTimes,
    SymbolTrue,
    sympy_slot_prefix,
    sympy_symbol_prefix,
)
from mathics.core.systemsymbols import (
    SymbolC,
    SymbolCatalan,
    SymbolE,
    SymbolEqual,
    SymbolEulerGamma,
    SymbolFunction,
    SymbolGoldenRatio,
    SymbolGreater,
    SymbolGreaterEqual,
    SymbolIndeterminate,
    SymbolIntegers,
    SymbolLess,
    SymbolLessEqual,
    SymbolMatrixPower,
    SymbolO,
    SymbolPi,
    SymbolPiecewise,
    SymbolReals,
    SymbolSlot,
    SymbolUnequal,
)

BasicSympy = sympy.Expr


SymbolPrime = Symbol("Prime")
SymbolRoot = Symbol("Root")
SymbolRootSum = Symbol("RootSum")


mathics_to_sympy = {}  # here we have: name -> sympy object
sympy_to_mathics = {}


sympy_singleton_to_mathics = {
    None: SymbolNull,
    S.Catalan: SymbolCatalan,
    S.ComplexInfinity: MATHICS3_COMPLEX_INFINITY,
    S.EulerGamma: SymbolEulerGamma,
    S.Exp1: SymbolE,
    S.GoldenRatio: SymbolGoldenRatio,
    S.Half: RationalOneHalf,
    S.ImaginaryUnit: MATHICS3_COMPLEX_I,
    S.Infinity: MATHICS3_INFINITY,
    S.NaN: SymbolIndeterminate,
    S.NegativeInfinity: MATHICS3_NEG_INFINITY,
    S.NegativeOne: IntegerM1,
    S.One: Integer1,
    S.Pi: SymbolPi,
    S.Zero: Integer0,
    SympyFalse: SymbolFalse,
    SympyTrue: SymbolTrue,
}


mathics_to_sympy_singleton = {
    key: val for val, key in sympy_singleton_to_mathics.items()
}


def is_Cn_expr(name) -> bool:
    """Check if name is of the form {prefix}Cnnn"""
    if name.startswith(sympy_symbol_prefix) or name.startswith(sympy_slot_prefix):
        return False
    if not name.startswith("C"):
        return False
    number = name[1:]
    return number and number.isdigit()


def to_sympy_matrix(data, **kwargs) -> Optional[sympy.MutableDenseMatrix]:
    """Convert a Mathics matrix to one that can be used by Sympy.
    None is returned if we can't convert to a Sympy matrix.
    """
    if not isinstance(data, list):
        data = matrix_data(data)
    try:
        return sympy.Matrix(data)
    except (TypeError, AssertionError, ValueError):
        return None


def apply_domain_to_symbols(
    symbols: Iterable[sympy.Symbol], domain
) -> Dict[sympy.Symbol, sympy.Symbol]:
    """Create new sympy symbols with domain applied.
    Return a dict maps old to new.
    """
    # FIXME: this substitute solution would break when Solve[Abs[x]==3, x],where x=-3 and x=3.
    # However, substituting symbol prior to actual solving would cause sympy to have biased assumption,
    # it would refuse to solve Abs() when symbol is in Complexes
    result = {}
    for symbol in symbols:
        if domain == SymbolReals:
            new_symbol = sympy.Symbol(repr(symbol), real=True)
        elif domain == SymbolIntegers:
            new_symbol = sympy.Symbol(repr(symbol), integer=True)
        else:
            new_symbol = symbol
        result[symbol] = new_symbol
    return result


def cut_dimension(
    evaluation,
    expressions: Union[Expression, List[Expression]],
    symbols: Iterable[sympy.Symbol],
) -> Set[sympy.Symbol]:
    """delete unused variables to avoid SymPy's PolynomialError
    : Not a zero-dimensional system in e.g. Solve[x^2==1&&z^2==-1,{x,y,z}]"""
    if not isinstance(expressions, list):
        expressions = [expressions]
    subset = set()
    for symbol in symbols:
        pattern = Pattern.create(symbol)
        for equation in expressions:
            if not equation.is_free(pattern, evaluation):
                subset.add(symbol)
    return subset


class SympyExpression(BasicSympy):
    """A Sympy expression with an associated Mathics expression"""

    is_Function = True
    nargs = None

    def __new__(cls, *exprs):
        # sympy simplify may also recreate the object if simplification occurred
        # in the elements

        if all(isinstance(expr, BasicSympy) for expr in exprs):
            # called with SymPy arguments
            obj = super().__new__(cls, *exprs)
        elif len(exprs) == 1 and isinstance(exprs[0], Expression):
            # called with Mathics argument
            expr = exprs[0]
            sympy_head = expr.head.to_sympy()
            sympy_elements = [element.to_sympy() for element in expr.elements]
            if sympy_head is None or None in sympy_elements:
                return None
            obj = super().__new__(cls, sympy_head, *sympy_elements)
            obj.expr = expr
        else:
            raise TypeError
        return obj

    @property
    def func(self):
        class SympyExpressionFunc:
            """A class to mimic the behavior of sympy.Function"""

            def __new__(cls, *args):
                return SympyExpression(self.expr)
                # return SympyExpression(expression.Expression(self.expr.head,
                # *(from_sympy(arg) for arg in args[1:])))

        return SympyExpressionFunc

    def has_any_symbols(self, *syms) -> bool:
        """Check if any of the symbols in syms appears in the expression."""
        result = any(arg.has_any_symbols(*syms) for arg in self.args)
        return result

    def _eval_subs(self, old, new):
        """Replace occurencies of old by new in self."""
        if self == old:
            return new
        old, new = from_sympy(old), from_sympy(new)
        old_name = old.get_name()
        if old_name:
            new_expr = self.expr.replace_vars({old_name: new})
            return SympyExpression(new_expr)
        return self

    def _eval_rewrite(self, rule, args, **hints):
        return self

    @property
    def is_commutative(self) -> bool:
        """Check if the arguments are commutative."""
        return all(getattr(t, "is_commutative", False) for t in self.args)

    def __str__(self) -> str:
        return f"{super().__str__()}[{self.expr}])"


class SympyPrime(sympy.Function):
    """
    A safe wrapper for sympy.prime
    """

    @classmethod
    def eval(cls, n):
        if n.is_Integer and n > 0:
            try:
                return sympy.prime(n)
            except Exception:
                # n is too big, SymPy doesn't know the n-th prime
                pass
        return None


def expression_to_sympy(expr: Expression, **kwargs):
    """
    Convert `expr` to its sympy form.
    """

    if "convert_all_global_functions" in kwargs:
        if len(expr.elements) > 0 and kwargs["convert_all_global_functions"]:
            if expr.get_head_name().startswith("Global`"):
                return expr._as_sympy_function(**kwargs)

    if "converted_functions" in kwargs:
        functions = kwargs["converted_functions"]
        if len(expr._elements) > 0 and expr.get_head_name() in functions:
            sym_args = [element.to_sympy() for element in expr._elements]
            if None in sym_args:
                return None
            func = sympy.Function(str(sympy_symbol_prefix + expr.get_head_name()))(
                *sym_args
            )
            return func

    lookup_name = expr.get_lookup_name()
    builtin = mathics_to_sympy.get(lookup_name)
    if builtin is not None:
        sympy_expr = builtin.to_sympy(expr, **kwargs)
        if sympy_expr is not None:
            return sympy_expr
    return SympyExpression(expr)


def symbol_to_sympy(symbol: Symbol, **kwargs) -> Sympy_Symbol:
    """
    Convert `symbol` to its sympy form.
    """

    result = mathics_to_sympy_singleton.get(symbol, None)
    if result is not None:
        return result

    if symbol.sympy_dummy is not None:
        return symbol.sympy_dummy

    builtin = mathics_to_sympy.get(symbol.name)
    if builtin is None or not builtin.sympy_name or not builtin.is_constant():  # nopep8
        return Sympy_Symbol(sympy_symbol_prefix + symbol.name)
    return builtin.to_sympy(symbol, **kwargs)


def to_numeric_sympy_args(mathics_args: Type[BaseElement], evaluation) -> list:
    """
    Convert Mathics arguments, such as the arguments in an evaluation
    method a Python list that is sutiable for feeding as arguments
    into SymPy.

    We make use of fast conversions for literals.
    """
    from mathics.eval.numerify import numerify

    if mathics_args.is_literal:
        sympy_args = [mathics_args.value]
    else:
        args = numerify(mathics_args, evaluation).get_sequence()
        sympy_args = [a.to_sympy() for a in args]

    return sympy_args


def from_sympy_matrix(
    expr: Union[sympy.Matrix, sympy.ImmutableMatrix]
) -> ListExpression:
    """
    Convert `expr` of the type sympy.Matrix or sympy.ImmutableMatrix to
    a Mathics list.
    """
    if len(expr.shape) == 2 and (expr.shape[1] == 1):
        # This is a vector (only one column)
        # Transpose and select first row to get result equivalent to Mathematica
        return to_mathics_list(*expr.T.tolist()[0], elements_conversion_fn=from_sympy)

    return to_mathics_list(*expr.tolist(), elements_conversion_fn=from_sympy)


sympy_conversion_by_type = {
    complex: lambda expr: Complex(Real(expr.real), Real(expr.imag)),
    int: lambda x: Integer(x),
    float: lambda x: Real(x),
    tuple: lambda expr: to_mathics_list(*expr, elements_conversion_fn=from_sympy),
    list: lambda expr: to_mathics_list(*expr, elements_conversion_fn=from_sympy),
    str: lambda x: String(x),
    sympy.Matrix: from_sympy_matrix,
    sympy.ImmutableMatrix: from_sympy_matrix,
    sympy.MatPow: lambda expr: Expression(
        SymbolMatrixPower, from_sympy(expr.base), from_sympy(expr.exp)
    ),
    SympyExpression: lambda expr: expr.expr,
    SympyPrime: lambda expr: Expression(SymbolPrime, from_sympy(expr.args[0])),
    sympy.RootSum: lambda expr: Expression(
        SymbolRootSum, from_sympy(expr.poly), from_sympy(expr.fun)
    ),
    sympy.Tuple: lambda expr: to_mathics_list(*expr, elements_conversion_fn=from_sympy),
}


def new_from_sympy(expr) -> BaseElement:
    """
    converts a SymPy object to a Mathics element.
    """
    try:
        return sympy_singleton_to_mathics[expr]
    except (KeyError, TypeError):
        pass
    return sympy_conversion_by_type.get(type(expr), old_from_sympy)(expr)


def old_from_sympy(expr) -> BaseElement:
    """
    converts a SymPy object to a Mathics element.
    """

    if isinstance(expr, (tuple, list)):
        return to_mathics_list(*expr, elements_conversion_fn=from_sympy)
    if isinstance(expr, int):
        return Integer(expr)
    if isinstance(expr, float):
        return Real(expr)
    if isinstance(expr, complex):
        return Complex(Real(expr.real), Real(expr.imag))
    if isinstance(expr, str):
        return String(expr)
    if expr is None:
        return SymbolNull
    if isinstance(expr, sympy.Matrix) or isinstance(expr, sympy.ImmutableMatrix):
        return from_sympy_matrix(expr)
    if isinstance(expr, sympy.MatPow):
        return Expression(
            SymbolMatrixPower, from_sympy(expr.base), from_sympy(expr.exp)
        )
    if expr.is_Atom:
        name = None
        if expr.is_Symbol:
            name = str(expr)
            if isinstance(expr, sympy.Dummy):
                name = name + (f"__Dummy_{expr.dummy_index}")
                # Probably, this should be the value attribute
                return Symbol(name, sympy_dummy=expr)
            if is_Cn_expr(name):
                return Expression(SymbolC, Integer(int(name[1:])))
            if name.startswith(sympy_symbol_prefix):
                name = name[len(sympy_symbol_prefix) :]
            if name.startswith(sympy_slot_prefix):
                index = name[len(sympy_slot_prefix) :]
                return Expression(SymbolSlot, Integer(int(index)))
        elif expr.is_NumberSymbol:
            name = str(expr)
        if name is not None:
            builtin = sympy_to_mathics.get(name)
            if builtin is not None:
                name = builtin.get_name()
            return Symbol(name)
        if isinstance(expr, sympy.core.numbers.Infinity):
            return MATHICS3_INFINITY
        if isinstance(expr, sympy.core.numbers.ComplexInfinity):
            return MATHICS3_COMPLEX_INFINITY
        if isinstance(expr, sympy.core.numbers.NegativeInfinity):
            return MATHICS3_NEG_INFINITY
        if isinstance(expr, sympy.core.numbers.ImaginaryUnit):
            return MATHICS3_COMPLEX_I
        if isinstance(expr, sympy.Integer):
            return Integer(int(expr))
        if isinstance(expr, sympy.Rational):
            numerator, denominator = map(int, expr.as_numer_denom())
            if denominator == 0:
                if numerator > 0:
                    return MATHICS3_INFINITY
                elif numerator < 0:
                    return MATHICS3_NEG_INFINITY
                else:
                    assert numerator == 0
                    return SymbolIndeterminate
            return Rational(numerator, denominator)
        if isinstance(expr, sympy.Float):
            if expr._prec == FP_MANTISA_BINARY_DIGITS:
                return MachineReal(float(expr))
            return Real(expr)
        if isinstance(expr, sympy.core.numbers.NaN):
            return SymbolIndeterminate
        if isinstance(expr, sympy.core.function.FunctionClass):
            return Symbol(str(expr))
        if expr is sympy.true:
            return SymbolTrue
        if expr is sympy.false:
            return SymbolFalse

    if expr.is_number and all([x.is_Number for x in expr.as_real_imag()]):
        # Hack to convert <Integer> * I to Complex[0, <Integer>]
        try:
            return Complex(*[from_sympy(arg) for arg in expr.as_real_imag()])
        except ValueError:
            # The exception happens if one of the components is infinity
            pass
    if expr.is_Add:
        return to_expression(
            SymbolPlus, *sorted([from_sympy(arg) for arg in expr.args])
        )
    if expr.is_Mul:
        return to_expression(
            SymbolTimes, *sorted([from_sympy(arg) for arg in expr.args])
        )
    if expr.is_Pow:
        return to_expression(SymbolPower, *[from_sympy(arg) for arg in expr.args])
    if expr.is_Equality:
        return to_expression(SymbolEqual, *[from_sympy(arg) for arg in expr.args])

    if isinstance(expr, SympyExpression):
        return expr.expr

    if isinstance(expr, sympy.Piecewise):
        args = expr.args
        return Expression(
            SymbolPiecewise,
            ListExpression(
                *[
                    to_mathics_list(from_sympy(case), from_sympy(cond))
                    for case, cond in args
                ]
            ),
        )

    if isinstance(expr, SympyPrime):
        return Expression(SymbolPrime, from_sympy(expr.args[0]))
    if isinstance(expr, sympy.RootSum):
        return Expression(SymbolRootSum, from_sympy(expr.poly), from_sympy(expr.fun))
    if isinstance(expr, sympy.PurePoly):
        coeffs = expr.coeffs()
        monoms = expr.monoms()
        result = []
        for coeff, monom in zip(coeffs, monoms):
            factors = []
            if coeff != 1:
                factors.append(from_sympy(coeff))
            for index, exp in enumerate(monom):
                if exp != 0:
                    slot = Expression(SymbolSlot, Integer(index + 1))
                    if exp == 1:
                        factors.append(slot)
                    else:
                        factors.append(Expression(SymbolPower, slot, from_sympy(exp)))
            if factors:
                result.append(Expression(SymbolTimes, *factors))
            else:
                result.append(Integer1)
        return Expression(SymbolFunction, Expression(SymbolPlus, *result))
    if isinstance(expr, sympy.CRootOf):
        try:
            e_root, indx = expr.args
        except ValueError:
            return SymbolNull

        try:
            e_root = sympy.PurePoly(e_root)
        except Exception:
            pass

        return Expression(SymbolRoot, from_sympy(e_root), Integer(indx + 1))
    if isinstance(expr, sympy.Lambda):
        variables = [
            sympy.Symbol(f"{sympy_slot_prefix}{index + 1}")
            for index in range(len(expr.variables))
        ]
        return Expression(SymbolFunction, from_sympy(expr(*variables)))

    if expr.is_Function or isinstance(
        expr, (sympy.Integral, sympy.Derivative, sympy.Sum, sympy.Product)
    ):
        if isinstance(expr, sympy.Integral):
            name = "Integral"
        elif isinstance(expr, sympy.Derivative):
            name = "Derivative"
            margs = []
            for arg in expr.args:
                # parse (x, 1) ==> just x for test_conversion
                # IMHO this should be removed in future versions
                if isinstance(arg, sympy.Tuple):
                    if arg[1] == 1:
                        margs.append(from_sympy(arg[0]))
                    else:
                        margs.append(from_sympy(arg))
                else:
                    margs.append(from_sympy(arg))
            builtin = sympy_to_mathics.get(name)
            return builtin.from_sympy(name, margs)

        elif isinstance(expr, sympy.sign):
            name = "Sign"
        else:
            name = expr.func.__name__
            if is_Cn_expr(name):
                return Expression(
                    Expression(Symbol("C"), Integer(int(name[1:]))),
                    *[from_sympy(arg) for arg in expr.args],
                )
            if name.startswith(sympy_symbol_prefix):
                name = name[len(sympy_symbol_prefix) :]
        args = [from_sympy(arg) for arg in expr.args]
        builtin = sympy_to_mathics.get(name)
        if builtin is not None:
            return builtin.from_sympy(name, args)
        return Expression(Symbol(name), *args)

    if isinstance(expr, sympy.Tuple):
        return to_mathics_list(*expr.args, elements_conversion_fn=from_sympy)

    # elif isinstance(expr, sympy.Sum):
    #    return Expression('Sum', )

    if isinstance(expr, sympy.LessThan):
        return to_expression(
            SymbolLessEqual, *expr.args, elements_conversion_fn=from_sympy
        )
    if isinstance(expr, sympy.StrictLessThan):
        return to_expression(SymbolLess, *expr.args, elements_conversion_fn=from_sympy)
    if isinstance(expr, sympy.GreaterThan):
        return to_expression(
            SymbolGreaterEqual, *expr.args, elements_conversion_fn=from_sympy
        )
    if isinstance(expr, sympy.StrictGreaterThan):
        return to_expression(
            SymbolGreater, *expr.args, elements_conversion_fn=from_sympy
        )
    if isinstance(expr, sympy.Unequality):
        return to_expression(
            SymbolUnequal, *expr.args, elements_conversion_fn=from_sympy
        )
    if isinstance(expr, sympy.Equality):
        return to_expression(SymbolEqual, *expr.args, elements_conversion_fn=from_sympy)

    if isinstance(expr, sympy.O):
        if expr.args[0].func == sympy.core.power.Pow:
            [var, power] = [from_sympy(arg) for arg in expr.args[0].args]
            o_expr = Expression(SymbolO, var)
            return Expression(SymbolPower, o_expr, power)
        else:
            return Expression(SymbolO, from_sympy(expr.args[0]))

    raise ValueError(
        "Unknown SymPy expression: {} (instance of {})".format(
            expr, str(expr.__class__)
        )
    )


from_sympy = old_from_sympy<|MERGE_RESOLUTION|>--- conflicted
+++ resolved
@@ -4,12 +4,7 @@
 Converts expressions from SymPy to Mathics expressions.
 Conversion to SymPy is handled directly in BaseElement descendants.
 """
-<<<<<<< HEAD
-from typing import Optional, Type, Union
-=======
-
 from typing import Dict, Iterable, List, Optional, Set, Type, Union
->>>>>>> 9de86fc6
 
 import sympy
 from sympy import Symbol as Sympy_Symbol, false as SympyFalse, true as SympyTrue
