#!/usr/bin/env python3
# cython: language_level=3
# -*- coding: utf-8 -*-

import sympy
import mpmath
import math
import re

import typing
from typing import Any
from itertools import chain
from bisect import bisect_left


from mathics.core.numbers import get_type, dps, prec, min_prec, machine_precision
from mathics.core.convert import sympy_symbol_prefix, SympyExpression
import base64


def fully_qualified_symbol_name(name) -> bool:
    return (
        isinstance(name, str)
        and "`" in name
        and not name.startswith("`")
        and not name.endswith("`")
        and "``" not in name
    )


def valid_context_name(ctx, allow_initial_backquote=False) -> bool:
    return (
        isinstance(ctx, str)
        and ctx.endswith("`")
        and "``" not in ctx
        and (allow_initial_backquote or not ctx.startswith("`"))
    )


def ensure_context(name, context="System`") -> str:
    assert isinstance(name, str)
    assert name != ""
    if "`" in name:
        # Symbol has a context mark -> it came from the parser
        assert fully_qualified_symbol_name(name)
        return name
    # Symbol came from Python code doing something like
    # Expression('Plus', ...) -> use System` or more generally
    # context + name
    return context + name


def strip_context(name) -> str:
    if "`" in name:
        return name[name.rindex("`") + 1 :]
    return name


# system_symbols('A', 'B', ...) -> ['System`A', 'System`B', ...]
def system_symbols(*symbols) -> typing.List[str]:
    return [ensure_context(s) for s in symbols]


# system_symbols_dict({'SomeSymbol': ...}) -> {'System`SomeSymbol': ...}
def system_symbols_dict(d):
    return {ensure_context(k): v for k, v in d.items()}


class BoxError(Exception):
    def __init__(self, box, form) -> None:
        super(BoxError, self).__init__("Box %s cannot be formatted as %s" % (box, form))
        self.box = box
        self.form = form


class ExpressionPointer(object):
    def __init__(self, parent, position) -> None:
        self.parent = parent
        self.position = position

    def replace(self, new) -> None:
        if self.position == 0:
            self.parent.set_head(new)
        else:
            self.parent.set_leaf(self.position - 1, new)

    def __str__(self) -> str:
        return "%s[[%s]]" % (self.parent, self.position)


def from_python(arg):
    """Converts a Python expression into a Mathics expression.

    TODO: I think there are number of subtleties to be explained here.
    In particular, the expression might beeen the result of evaluation
    a sympy expression which contains sympy symbols.

    If the end result is to go back into Mathics for further
    evaluation, then probably no problem.  However if the end result
    is produce say a Python string, then at a minimum we may want to
    convert backtick (context) symbols into some Python identifier
    symbol like underscore.
    """
    from mathics.builtin.base import BoxConstruct

    number_type = get_type(arg)
    if arg is None:
        return SymbolNull
    if isinstance(arg, bool):
        return SymbolTrue if arg else SymbolFalse
    if isinstance(arg, int) or number_type == "z":
        return Integer(arg)
    elif isinstance(arg, float) or number_type == "f":
        return Real(arg)
    elif number_type == "q":
        return Rational(arg)
    elif isinstance(arg, complex):
        return Complex(Real(arg.real), Real(arg.imag))
    elif number_type == "c":
        return Complex(arg.real, arg.imag)
    elif isinstance(arg, str):
        return String(arg)
        # if arg[0] == arg[-1] == '"':
        #     return String(arg[1:-1])
        # else:
        #     return Symbol(arg)
    elif isinstance(arg, dict):
        entries = [
            Expression("Rule", from_python(key), from_python(arg[key]),) for key in arg
        ]
        return Expression("List", *entries)
    elif isinstance(arg, BaseExpression):
        return arg
    elif isinstance(arg, BoxConstruct):
        return arg
    elif isinstance(arg, list) or isinstance(arg, tuple):
        return Expression("List", *[from_python(leaf) for leaf in arg])
    elif isinstance(arg, bytearray) or isinstance(arg, bytes):
        return Expression("ByteArray", ByteArrayAtom(arg))
    else:
        raise NotImplementedError


class KeyComparable(object):
    def get_sort_key(self):
        raise NotImplementedError

    def __lt__(self, other) -> bool:
        return self.get_sort_key() < other.get_sort_key()

    def __gt__(self, other) -> bool:
        return self.get_sort_key() > other.get_sort_key()

    def __le__(self, other) -> bool:
        return self.get_sort_key() <= other.get_sort_key()

    def __ge__(self, other) -> bool:
        return self.get_sort_key() >= other.get_sort_key()

    def __eq__(self, other) -> bool:
        return (
            hasattr(other, "get_sort_key")
            and self.get_sort_key() == other.get_sort_key()
        )

    def __ne__(self, other) -> bool:
        return (
            not hasattr(other, "get_sort_key")
        ) or self.get_sort_key() != other.get_sort_key()


# ExpressionCache keeps track of the following attributes for one Expression instance:

# time: (1) the last time (in terms of Definitions.now) this expression was evaluated
#   or (2) None, if the current expression has not yet been evaluatec (i.e. is new or
#   changed).
# symbols: (1) a set of symbols occuring in this expression's head, its leaves'
#   heads, any of its sub expressions' heads or as Symbol leaves somewhere (maybe deep
#   down) in the expression tree start by this expressions' leaves, or (2) None, if no
#   information on which symbols are contained in this expression is available
# sequences: (1) a list of leaf indices that indicate the position of all Sequence
#   heads that are either in the leaf's head or any of the indicated leaf's sub
#   expressions' heads, or (2) None, if no information is available.


class ExpressionCache:
    def __init__(self, time=None, symbols=None, sequences=None, copy=None):
        if copy is not None:
            time = time or copy.time
            symbols = symbols or copy.symbols
            sequences = sequences or copy.sequences
        self.time = time
        self.symbols = symbols
        self.sequences = sequences

    def copy(self):
        return ExpressionCache(self.time, self.symbols, self.sequences)

    def sliced(self, lower, upper):
        # indicates that the Expression's leaves have been slices with
        # the given indices.

        seq = self.sequences

        if seq:
            a = bisect_left(seq, lower)  # all(val >= i for val in seq[a:])
            b = bisect_left(seq, upper)  # all(val >= j for val in seq[b:])
            new_sequences = tuple(x - lower for x in seq[a:b])
        elif seq is not None:
            new_sequences = tuple()
        else:
            new_sequences = None

        return ExpressionCache(self.time, self.symbols, new_sequences)

    def reordered(self):
        # indicates that the Expression's leaves have been reordered
        # or reduced (i.e. that the leaves have changed, but that
        # no new leaf instances were added).

        sequences = self.sequences

        # note that we keep sequences == [], since they are fine even
        # after having reordered leaves.
        if sequences:
            sequences = None

        return ExpressionCache(None, self.symbols, sequences)

    @staticmethod
    def union(expressions, evaluation):
        definitions = evaluation.definitions

        for expr in expressions:
            if expr.has_changed(definitions):
                return None

        symbols = set.union(*[expr._cache.symbols for expr in expressions])

        return ExpressionCache(
            definitions.now, symbols, None if "System`Sequence" in symbols else tuple()
        )


class BaseExpression(KeyComparable):
    options: Any
    pattern_sequence: bool
    unformatted: Any
    last_evaluated: Any

    def __new__(cls, *args, **kwargs):
        self = object.__new__(cls)
        self.options = None
        self.pattern_sequence = False
        self.unformatted = self
        self._cache = None
        return self

    def clear_cache(self):
        self._cache = None

    def has_changed(self, definitions):
        return True

    def sequences(self):
        return None

    def flatten_sequence(self, evaluation) -> "BaseExpression":
        return self

    def flatten_pattern_sequence(self, evaluation) -> "BaseExpression":
        return self

    def get_attributes(self, definitions):
        return set()

    def evaluate_next(self, evaluation):
        return self.evaluate(evaluation), False

    def evaluate(self, evaluation) -> "BaseExpression":
        evaluation.check_stopped()
        return self

    def get_atoms(self, include_heads=True):
        return []

    def get_name(self):
        " Returns symbol's name if Symbol instance "

        return ""

    def is_symbol(self) -> bool:
        return False

    def is_machine_precision(self) -> bool:
        return False

    def get_lookup_name(self):
        " Returns symbol name of leftmost head "

        return self.get_name()

    def get_head(self):
        return None

    def get_head_name(self):
        return self.get_head().get_name()

    def get_leaves(self):
        return []

    def get_int_value(self):
        return None

    def get_float_value(self, permit_complex=False):
        return None

    def get_string_value(self):
        return None

    def is_atom(self) -> bool:
        return False

    def is_true(self) -> bool:
        return False

    def is_numeric(self) -> bool:
        # used by NumericQ and expression ordering
        return False

    def flatten(self, head, pattern_only=False, callback=None) -> "BaseExpression":
        return self

    def __hash__(self):
        """
        To allow usage of expression as dictionary keys,
        as in Expression.get_pre_choices
        """
        raise NotImplementedError

    def user_hash(self, update) -> None:
        # whereas __hash__ is for internal Mathics purposes like using Expressions as dictionary keys and fast
        # comparison of elements, user_hash is called for Hash[]. user_hash should strive to give stable results
        # across versions, whereas __hash__ must not. user_hash should try to hash all the data available, whereas
        # __hash__ might only hash a sample of the data available.
        raise NotImplementedError

    def same(self, other) -> bool:
        pass

    def get_sequence(self):
        if self.get_head().get_name() == "System`Sequence":
            return self.leaves
        else:
            return [self]

    def evaluate_leaves(self, evaluation) -> "BaseExpression":
        return self

    def apply_rules(
        self, rules, evaluation, level=0, options=None
    ) -> typing.Tuple["BaseExpression", bool]:
        if options:
            l1, l2 = options["levelspec"]
            if level < l1:
                return self, False
            elif l2 is not None and level > l2:
                return self, False

        for rule in rules:
            result = rule.apply(self, evaluation, fully=False)
            if result is not None:
                return result, True
        return self, False

    def do_format(self, evaluation, form):
        """
        Applies formats associated to the expression and removes
        superfluous enclosing formats.
        """
        formats = system_symbols(
            "InputForm",
            "OutputForm",
            "StandardForm",
            "FullForm",
            "TraditionalForm",
            "TeXForm",
            "MathMLForm",
        )

        evaluation.inc_recursion_depth()
        try:
            expr = self
            head = self.get_head_name()
            leaves = self.get_leaves()
            include_form = False
            # If the expression is enclosed by a Format
            # takes the form from the expression and
            # removes the format from the expression.
            if head in formats and len(leaves) == 1:
                expr = leaves[0]
                if not (form == "System`OutputForm" and head == "System`StandardForm"):
                    form = head
                    include_form = True
            unformatted = expr
            # If form is Fullform, return it without changes
            if form == "System`FullForm":
                if include_form:
                    expr = Expression(form, expr)
                    expr.unformatted = unformatted
                return expr

            # Repeated and RepeatedNull confuse the formatter,
            # so we need to hardlink their format rules:
            if head == "System`Repeated":
                if len(leaves) == 1:
                    return Expression(
                        "System`HoldForm",
                        Expression(
                            "System`Postfix",
                            Expression("System`List", leaves[0]),
                            "..",
                            170,
                        ),
                    )
                else:
                    return Expression("System`HoldForm", expr)
            elif head == "System`RepeatedNull":
                if len(leaves) == 1:
                    return Expression(
                        "System`HoldForm",
                        Expression(
                            "System`Postfix",
                            Expression("System`List", leaves[0]),
                            "...",
                            170,
                        ),
                    )
                else:
                    return Expression("System`HoldForm", expr)

            # If expr is not an atom, looks for formats in its definition
            # and apply them.
            def format_expr(expr):
                if not (expr.is_atom()) and not (expr.head.is_atom()):
                    # expr is of the form f[...][...]
                    return None
                name = expr.get_lookup_name()
                formats = evaluation.definitions.get_formats(name, form)
                for rule in formats:
                    result = rule.apply(expr, evaluation)
                    if result is not None and result != expr:
                        return result.evaluate(evaluation)
                return None

            formatted = format_expr(expr)
            if formatted is not None:
                result = formatted.do_format(evaluation, form)
                if include_form:
                    result = Expression(form, result)
                result.unformatted = unformatted
                return result

            # If the expression is still enclosed by a Format,
            # iterate.
            # If the expression is not atomic or of certain
            # specific cases, iterate over the leaves.
            head = expr.get_head_name()
            if head in formats:
                expr = expr.do_format(evaluation, form)
            elif (
                head != "System`NumberForm"
                and not expr.is_atom()
                and head != "System`Graphics"
                and head != "System`Graphics3D"
            ):
                # print("Not inside graphics or numberform, and not is atom")
                new_leaves = [leaf.do_format(evaluation, form) for leaf in expr.leaves]
                formathead = expr.head.do_format(evaluation, form)
                expr = Expression(expr.head.do_format(evaluation, form), *new_leaves)

            if include_form:
                expr = Expression(form, expr)
            expr.unformatted = unformatted
            return expr
        finally:
            evaluation.dec_recursion_depth()

    def format(self, evaluation, form) -> typing.Union["Expression", "Symbol"]:
        """
        Applies formats associated to the expression, and then calls Makeboxes
        """
        expr = self.do_format(evaluation, form)
        result = Expression("MakeBoxes", expr, Symbol(form)).evaluate(evaluation)
        return result

    def is_free(self, form, evaluation) -> bool:
        from mathics.builtin.patterns import item_is_free

        return item_is_free(self, form, evaluation)

    def is_inexact(self) -> bool:
        return self.get_precision() is not None

    def get_precision(self):
        return None

    def get_option_values(self, evaluation, allow_symbols=False, stop_on_error=True):
        options = self
        if options.has_form("List", None):
            options = options.flatten(Symbol("List"))
            values = options.leaves
        else:
            values = [options]
        option_values = {}
        for option in values:
            symbol_name = option.get_name()
            if allow_symbols and symbol_name:
                options = evaluation.definitions.get_options(symbol_name)
                option_values.update(options)
            else:
                if not option.has_form(("Rule", "RuleDelayed"), 2):
                    if stop_on_error:
                        return None
                    else:
                        continue
                name = option.leaves[0].get_name()
                if not name and isinstance(option.leaves[0], String):
                    name = ensure_context(option.leaves[0].get_string_value())
                if not name:
                    if stop_on_error:
                        return None
                    else:
                        continue
                option_values[name] = option.leaves[1]
        return option_values

    def get_rules_list(self):
        from mathics.core.rules import Rule

        list_expr = self.flatten(Symbol("List"))
        list = []
        if list_expr.has_form("List", None):
            list.extend(list_expr.leaves)
        else:
            list.append(list_expr)
        rules = []
        for item in list:
            if not item.has_form(("Rule", "RuleDelayed"), 2):
                return None
            rule = Rule(item.leaves[0], item.leaves[1])
            rules.append(rule)
        return rules

    def to_sympy(self, **kwargs):
        raise NotImplementedError

    def to_mpmath(self):
        return None

    def round_to_float(self, evaluation=None, permit_complex=False):
        """
        Try to round to python float. Return None if not possible.
        """
        if evaluation is None:
            value = self
        else:
            value = Expression("N", self).evaluate(evaluation)
        if isinstance(value, Number):
            value = value.round()
            return value.get_float_value(permit_complex=permit_complex)

    def __abs__(self) -> "Expression":
        return Expression("Abs", self)

    def __pos__(self):
        return self

    def __neg__(self):
        return Expression("Times", self, -1)

    def __add__(self, other) -> "Expression":
        return Expression("Plus", self, other)

    def __sub__(self, other) -> "Expression":
        return Expression("Plus", self, Expression("Times", other, -1))

    def __mul__(self, other) -> "Expression":
        return Expression("Times", self, other)

    def __truediv__(self, other) -> "Expression":
        return Expression("Divide", self, other)

    def __floordiv__(self, other) -> "Expression":
        return Expression("Floor", Expression("Divide", self, other))

    def __pow__(self, other) -> "Expression":
        return Expression("Power", self, other)


class Monomial(object):
    """
    An object to sort monomials, used in Expression.get_sort_key and
    Symbol.get_sort_key.
    """

    def __init__(self, exps_dict):
        self.exps = exps_dict

    def __lt__(self, other) -> bool:
        return self.__cmp(other) < 0

    def __gt__(self, other) -> bool:
        return self.__cmp(other) > 0

    def __le__(self, other) -> bool:
        return self.__cmp(other) <= 0

    def __ge__(self, other) -> bool:
        return self.__cmp(other) >= 0

    def __eq__(self, other) -> bool:
        return self.__cmp(other) == 0

    def __ne__(self, other) -> bool:
        return self.__cmp(other) != 0

    def __cmp(self, other) -> int:
        self_exps = self.exps.copy()
        other_exps = other.exps.copy()
        for var in self.exps:
            if var in other.exps:
                dec = min(self_exps[var], other_exps[var])
                self_exps[var] -= dec
                if not self_exps[var]:
                    del self_exps[var]
                other_exps[var] -= dec
                if not other_exps[var]:
                    del other_exps[var]
        self_exps = sorted((var, exp) for var, exp in self_exps.items())
        other_exps = sorted((var, exp) for var, exp in other_exps.items())

        index = 0
        self_len = len(self_exps)
        other_len = len(other_exps)
        while True:
            if index >= self_len and index >= other_len:
                return 0
            if index >= self_len:
                return -1  # self < other
            if index >= other_len:
                return 1  # self > other
            self_var, self_exp = self_exps[index]
            other_var, other_exp = other_exps[index]
            if self_var < other_var:
                return -1
            if self_var > other_var:
                return 1
            if self_exp != other_exp:
                if index + 1 == self_len or index + 1 == other_len:
                    # smaller exponents first
                    if self_exp < other_exp:
                        return -1
                    elif self_exp == other_exp:
                        return 0
                    else:
                        return 1
                else:
                    # bigger exponents first
                    if self_exp < other_exp:
                        return 1
                    elif self_exp == other_exp:
                        return 0
                    else:
                        return -1
            index += 1
        return 0


class Expression(BaseExpression):
    head: "Symbol"
    leaves: typing.List[Any]
    _sequences: Any

    def __new__(cls, head, *leaves, **kwargs) -> "Expression":
        self = super(Expression, cls).__new__(cls)
        if isinstance(head, str):
            head = Symbol(head)
        self._head = head
        self._leaves = tuple(from_python(leaf) for leaf in leaves)
        self._sequences = None
        self._format_cache = None
        return self

    @property
    def head(self):
        return self._head

    @head.setter
    def head(self, value):
        raise ValueError("Expression.head is write protected.")

    @property
    def leaves(self):
        return self._leaves

    @leaves.setter
    def leaves(self, value):
        raise ValueError("Expression.leaves is write protected.")

    def slice(self, head, py_slice, evaluation):
        # faster equivalent to: Expression(head, *self.leaves[py_slice])
        return structure(head, self, evaluation).slice(self, py_slice)

    def filter(self, head, cond, evaluation):
        # faster equivalent to: Expression(head, [leaf in self.leaves if cond(leaf)])
        return structure(head, self, evaluation).filter(self, cond)

    def restructure(self, head, leaves, evaluation, structure_cache=None, deps=None):
        # faster equivalent to: Expression(head, *leaves)

        # the caller guarantees that _all_ elements in leaves are either from
        # self.leaves (or its sub trees) or from one of the expression given
        # in the tuple "deps" (or its sub trees).

        # if this method is called repeatedly, and the caller guarantees
        # that no definitions change between subsequent calls, then heads_cache
        # may be passed an initially empty dict to speed up calls.

        if deps is None:
            deps = self
        s = structure(head, deps, evaluation, structure_cache=structure_cache)
        return s(list(leaves))

    def _no_symbol(self, symbol_name):
        # if this return True, it's safe to say that self.leaves or its
        # sub leaves contain no Symbol with symbol_name. if this returns
        # False, such a Symbol might or might not exist.

        cache = self._cache
        if cache is None:
            return False

        symbols = cache.symbols
        if symbols is not None and symbol_name not in symbols:
            return True
        else:
            return False

    def sequences(self):
        cache = self._cache
        if cache:
            seq = cache.sequences
            if seq is not None:
                return seq

        return self._rebuild_cache().sequences

    def _flatten_sequence(self, sequence, evaluation) -> "Expression":
        indices = self.sequences()
        if not indices:
            return self

        leaves = self._leaves

        flattened = []
        extend = flattened.extend

        k = 0
        for i in indices:
            extend(leaves[k:i])
            extend(sequence(leaves[i]))
            k = i + 1
        extend(leaves[k:])

        return self.restructure(self._head, flattened, evaluation)

    def flatten_sequence(self, evaluation):
        def sequence(leaf):
            if leaf.get_head_name() == "System`Sequence":
                return leaf._leaves
            else:
                return [leaf]

        return self._flatten_sequence(sequence, evaluation)

    def flatten_pattern_sequence(self, evaluation):
        def sequence(leaf):
            flattened = leaf.flatten_pattern_sequence(evaluation)
            if leaf.get_head_name() == "System`Sequence" and leaf.pattern_sequence:
                return flattened._leaves
            else:
                return [flattened]

        expr = self._flatten_sequence(sequence, evaluation)
        if hasattr(self, "options"):
            expr.options = self.options
        return expr

    def _rebuild_cache(self):
        cache = self._cache

        if cache is None:
            time = None
        elif cache.symbols is None:
            time = cache.time
        elif cache.sequences is None:
            time = cache.time
        else:
            return cache

        sym = set((self.get_head_name(),))
        seq = []

        for i, leaf in enumerate(self._leaves):
            if isinstance(leaf, Expression):
                leaf_symbols = leaf._rebuild_cache().symbols
                sym.update(leaf_symbols)
                if "System`Sequence" in leaf_symbols:
                    seq.append(i)
            elif isinstance(leaf, Symbol):
                sym.add(leaf.get_name())

        cache = ExpressionCache(time, sym, seq)
        self._cache = cache
        return cache

    def has_changed(self, definitions):
        cache = self._cache

        if cache is None:
            return True

        time = cache.time

        if time is None:
            return True

        if cache.symbols is None:
            cache = self._rebuild_cache()

        return definitions.has_changed(time, cache.symbols)

    def _timestamp_cache(self, evaluation):
        self._cache = ExpressionCache(evaluation.definitions.now, copy=self._cache)

    def copy(self, reevaluate=False) -> "Expression":
        expr = Expression(self._head.copy(reevaluate))
        expr._leaves = tuple(leaf.copy(reevaluate) for leaf in self._leaves)
        if not reevaluate:
            # rebuilding the cache in self speeds up large operations, e.g.
            # First[Timing[Fold[#1+#2&, Range[750]]]]
            expr._cache = self._rebuild_cache()
        expr.options = self.options
        expr.original = self
        expr._sequences = self._sequences
        expr._format_cache = self._format_cache
        return expr

    def do_format(self, evaluation, form):
        if self._format_cache is None:
            self._format_cache = {}

        last_evaluated, expr = self._format_cache.get(form, (None, None))
        if last_evaluated is not None and expr is not None:
            symbolname = expr.get_name()
            if symbolname != "":
                if not evaluation.definitions.has_changed(
                    last_evaluated, (symbolname,)
                ):
                    return expr
        expr = super(Expression, self).do_format(evaluation, form)
        self._format_cache[form] = (evaluation.definitions.now, expr)
        return expr

    def shallow_copy(self) -> "Expression":
        # this is a minimal, shallow copy: head, leaves are shared with
        # the original, only the Expression instance is new.
        expr = Expression(self._head)
        expr._leaves = self._leaves
        # rebuilding the cache in self speeds up large operations, e.g.
        # First[Timing[Fold[#1+#2&, Range[750]]]]
        expr._cache = self._rebuild_cache()
        expr.options = self.options
        # expr.last_evaluated = self.last_evaluated
        return expr

    def set_positions(self, position=None) -> None:
        self.position = position
        self._head.set_positions(ExpressionPointer(self, 0))
        for index, leaf in enumerate(self._leaves):
            leaf.set_positions(ExpressionPointer(self, index + 1))

    def get_head(self):
        return self._head

    def set_head(self, head):
        self._head = head
        self._cache = None

    def get_leaves(self):
        return self._leaves

    def get_mutable_leaves(self):  # shallow, mutable copy of the leaves array
        return list(self._leaves)

    def set_leaf(self, index, value):  # leaves are removed, added or replaced
        leaves = list(self._leaves)
        leaves[index] = value
        self._leaves = tuple(leaves)
        self._cache = None

    def set_reordered_leaves(self, leaves):  # same leaves, but in a different order
        self._leaves = tuple(leaves)
        if self._cache:
            self._cache = self._cache.reordered()

    def get_attributes(self, definitions):
        if self.get_head_name() == "System`Function" and len(self._leaves) > 2:
            res = self._leaves[2]
            if res.is_symbol():
                return (str(res),)
            elif res.has_form("List", None):
                return set(str(a) for a in res._leaves)
        return set()

    def get_lookup_name(self) -> bool:
        return self._head.get_lookup_name()

    def has_form(self, heads, *leaf_counts):
        """
        leaf_counts:
            (,):        no leaves allowed
            (None,):    no constraint on number of leaves
            (n, None):  leaf count >= n
            (n1, n2, ...):    leaf count in {n1, n2, ...}
        """

        head_name = self._head.get_name()
        if isinstance(heads, (tuple, list, set)):
            if head_name not in [ensure_context(h) for h in heads]:
                return False
        else:
            if head_name != ensure_context(heads):
                return False
        if not leaf_counts:
            return False
        if leaf_counts and leaf_counts[0] is not None:
            count = len(self._leaves)
            if count not in leaf_counts:
                if (
                    len(leaf_counts) == 2
                    and leaf_counts[1] is None  # noqa
                    and count >= leaf_counts[0]
                ):
                    return True
                else:
                    return False
        return True

    def has_symbol(self, symbol_name) -> bool:
        if self._no_symbol(symbol_name):
            return False
        return self._head.has_symbol(symbol_name) or any(
            leaf.has_symbol(symbol_name) for leaf in self._leaves
        )

    def _as_sympy_function(self, **kwargs) -> sympy.Function:
        sym_args = [leaf.to_sympy(**kwargs) for leaf in self.leaves]

        if None in sym_args:
            return None

        f = sympy.Function(str(sympy_symbol_prefix + self.get_head_name()))
        return f(*sym_args)

    def to_sympy(self, **kwargs):
        from mathics.builtin import mathics_to_sympy

        if "convert_all_global_functions" in kwargs:
            if len(self.leaves) > 0 and kwargs["convert_all_global_functions"]:
                if self.get_head_name().startswith("Global`"):
                    return self._as_sympy_function(**kwargs)

        if "converted_functions" in kwargs:
            functions = kwargs["converted_functions"]
            if len(self._leaves) > 0 and self.get_head_name() in functions:
                sym_args = [leaf.to_sympy() for leaf in self._leaves]
                if None in sym_args:
                    return None
                func = sympy.Function(str(sympy_symbol_prefix + self.get_head_name()))(
                    *sym_args
                )
                return func

        lookup_name = self.get_lookup_name()
        builtin = mathics_to_sympy.get(lookup_name)
        if builtin is not None:
            sympy_expr = builtin.to_sympy(self, **kwargs)
            if sympy_expr is not None:
                return sympy_expr

        return SympyExpression(self)

    def to_python(self, *args, **kwargs):
        """
        Convert the Expression to a Python object:
        List[...]  -> Python list
        DirectedInfinity[1] -> inf
        DirectedInfinity[-1] -> -inf
        True/False -> True/False
        Null       -> None
        Symbol     -> '...'
        String     -> '"..."'
        Function   -> python function
        numbers    -> Python number
        If kwarg n_evaluation is given, apply N first to the expression.
        """
        from mathics.builtin.base import mathics_to_python
<<<<<<< HEAD
        n_evaluation = kwargs.get('n_evaluation')
        head_name = self._head.get_name()
        if n_evaluation is not None:
            if head_name == 'System`Function':
=======

        n_evaluation = kwargs.get("n_evaluation")
        head_name = self._head.get_name()
        if n_evaluation is not None:
            if head_name == "System`Function":
>>>>>>> e8a54405
                compiled = Expression("System`Compile", *(self._leaves))
                compiled = compiled.evaluate(n_evaluation)
                if compiled.get_head_name() == "System`CompiledFunction":
                    return compiled.leaves[2].cfunc
<<<<<<< HEAD
            value = Expression('N', self).evaluate(n_evaluation)
            return value.to_python()

        if head_name == 'System`DirectedInfinity' and len(self._leaves) == 1:
=======
            value = Expression("N", self).evaluate(n_evaluation)
            return value.to_python()

        if head_name == "System`DirectedInfinity" and len(self._leaves) == 1:
>>>>>>> e8a54405
            direction = self._leaves[0].get_int_value()
            if direction == 1:
                return math.inf
            if direction == -1:
                return -math.inf
        elif head_name == "System`List":
            return [leaf.to_python(*args, **kwargs) for leaf in self._leaves]

        if head_name in mathics_to_python:
            py_obj = mathics_to_python[head_name]
            # Start here
            # if inspect.isfunction(py_obj) or inspect.isbuiltin(py_obj):
            #     args = [leaf.to_python(*args, **kwargs) for leaf in self._leaves]
            #     return ast.Call(
            #         func=py_obj.__name__,
            #         args=args,
            #         keywords=[],
            #         )
            return py_obj
        return self

    def get_sort_key(self, pattern_sort=False):

        if pattern_sort:
            """
            Pattern sort key structure:
            0: 0/2:        Atom / Expression
            1: pattern:    0 / 11-31 for blanks / 1 for empty Alternatives /
                               40 for OptionsPattern
            2: 0/1:        0 for PatternTest
            3: 0/1:        0 for Pattern
            4: 0/1:        1 for Optional
            5: head / 0 for atoms
            6: leaves / 0 for atoms
            7: 0/1:        0 for Condition
            """

            name = self._head.get_name()
            pattern = 0
            if name == "System`Blank":
                pattern = 1
            elif name == "System`BlankSequence":
                pattern = 2
            elif name == "System`BlankNullSequence":
                pattern = 3
            if pattern > 0:
                if self._leaves:
                    pattern += 10
                else:
                    pattern += 20
            if pattern > 0:
                return [
                    2,
                    pattern,
                    1,
                    1,
                    0,
                    self._head.get_sort_key(True),
                    tuple(leaf.get_sort_key(True) for leaf in self._leaves),
                    1,
                ]

            if name == "System`PatternTest":
                if len(self._leaves) != 2:
                    return [3, 0, 0, 0, 0, self._head, self._leaves, 1]
                sub = self._leaves[0].get_sort_key(True)
                sub[2] = 0
                return sub
            elif name == "System`Condition":
                if len(self._leaves) != 2:
                    return [3, 0, 0, 0, 0, self._head, self._leaves, 1]
                sub = self._leaves[0].get_sort_key(True)
                sub[7] = 0
                return sub
            elif name == "System`Pattern":
                if len(self._leaves) != 2:
                    return [3, 0, 0, 0, 0, self._head, self._leaves, 1]
                sub = self._leaves[1].get_sort_key(True)
                sub[3] = 0
                return sub
            elif name == "System`Optional":
                if len(self._leaves) not in (1, 2):
                    return [3, 0, 0, 0, 0, self._head, self._leaves, 1]
                sub = self._leaves[0].get_sort_key(True)
                sub[4] = 1
                return sub
            elif name == "System`Alternatives":
                min_key = [4]
                min = None
                for leaf in self._leaves:
                    key = leaf.get_sort_key(True)
                    if key < min_key:
                        min = leaf
                        min_key = key
                if min is None:
                    # empty alternatives -> very restrictive pattern
                    return [2, 1]
                return min_key
            elif name == "System`Verbatim":
                if len(self._leaves) != 1:
                    return [3, 0, 0, 0, 0, self._head, self._leaves, 1]
                return self._leaves[0].get_sort_key(True)
            elif name == "System`OptionsPattern":
                return [2, 40, 0, 1, 1, 0, self._head, self._leaves, 1]
            else:
                # Append [4] to leaves so that longer expressions have higher
                # precedence
                return [
                    2,
                    0,
                    1,
                    1,
                    0,
                    self._head.get_sort_key(True),
                    tuple(
                        chain(
                            (leaf.get_sort_key(True) for leaf in self._leaves), ([4],)
                        )
                    ),
                    1,
                ]
        else:
            exps = {}
            head = self._head.get_name()
            if head == "System`Times":
                for leaf in self._leaves:
                    name = leaf.get_name()
                    if leaf.has_form("Power", 2):
                        var = leaf._leaves[0].get_name()
                        exp = leaf._leaves[1].round_to_float()
                        if var and exp is not None:
                            exps[var] = exps.get(var, 0) + exp
                    elif name:
                        exps[name] = exps.get(name, 0) + 1
            elif self.has_form("Power", 2):
                var = self._leaves[0].get_name()
                exp = self._leaves[1].round_to_float()
                if var and exp is not None:
                    exps[var] = exps.get(var, 0) + exp
            if exps:
                return [
                    1 if self.is_numeric() else 2,
                    2,
                    Monomial(exps),
                    1,
                    self._head,
                    self._leaves,
                    1,
                ]
            else:
                return [1 if self.is_numeric() else 2, 3, self._head, self._leaves, 1]

    def same(self, other) -> bool:
        if id(self) == id(other):
            return True
        if self.get_head_name() != other.get_head_name():
            return False
        if not self._head.same(other.get_head()):
            return False
        if len(self._leaves) != len(other.get_leaves()):
            return False
        for leaf, other in zip(self._leaves, other.get_leaves()):
            if not leaf.same(other):
                return False
        return True

    def flatten(
        self, head, pattern_only=False, callback=None, level=None
    ) -> "Expression":
        if level is not None and level <= 0:
            return self
        if self._no_symbol(head.get_name()):
            return self
        sub_level = None if level is None else level - 1
        do_flatten = False
        for leaf in self._leaves:
            if leaf.get_head().same(head) and (
                not pattern_only or leaf.pattern_sequence
            ):
                do_flatten = True
                break
        if do_flatten:
            new_leaves = []
            for leaf in self._leaves:
                if leaf.get_head().same(head) and (
                    not pattern_only or leaf.pattern_sequence
                ):
                    new_leaf = leaf.flatten(
                        head, pattern_only, callback, level=sub_level
                    )
                    if callback is not None:
                        callback(new_leaf._leaves, leaf)
                    new_leaves.extend(new_leaf._leaves)
                else:
                    new_leaves.append(leaf)
            return Expression(self._head, *new_leaves)
        else:
            return self

    def evaluate(self, evaluation) -> typing.Union["Expression", "Symbol"]:
        from mathics.core.evaluation import ReturnInterrupt

        if evaluation.timeout:
            return

        expr = self
        reevaluate = True
        limit = None
        iteration = 1
        names = set()
        definitions = evaluation.definitions

        old_options = evaluation.options
        evaluation.inc_recursion_depth()
        try:
            while reevaluate:
                # changed before last evaluated?
                if not expr.has_changed(definitions):
                    break

                names.add(expr.get_lookup_name())

                if hasattr(expr, "options") and expr.options:
                    evaluation.options = expr.options

                expr, reevaluate = expr.evaluate_next(evaluation)
                if not reevaluate:
                    break

                iteration += 1

                if limit is None:
                    limit = definitions.get_config_value("$IterationLimit")
                    if limit is None:
                        limit = "inf"
                if limit != "inf" and iteration > limit:
                    evaluation.error("$IterationLimit", "itlim", limit)
                    return Symbol("$Aborted")

        # "Return gets discarded only if it was called from within the r.h.s.
        # of a user-defined rule."
        # http://mathematica.stackexchange.com/questions/29353/how-does-return-work
        # Otherwise it propogates up.
        #
        except ReturnInterrupt as ret:
            if names.intersection(definitions.user.keys()):
                return ret.expr
            else:
                raise ret
        finally:
            evaluation.options = old_options
            evaluation.dec_recursion_depth()

        return expr

    def evaluate_next(self, evaluation) -> typing.Tuple["Expression", bool]:
        from mathics.builtin import BoxConstruct

        head = self._head.evaluate(evaluation)
        attributes = head.get_attributes(evaluation.definitions)
        leaves = self.get_mutable_leaves()

        def rest_range(indices):
            if "System`HoldAllComplete" not in attributes:
                if self._no_symbol("System`Evaluate"):
                    return
                for index in indices:
                    leaf = leaves[index]
                    if leaf.has_form("Evaluate", 1):
                        leaves[index] = leaf.evaluate(evaluation)

        def eval_range(indices):
            for index in indices:
                leaf = leaves[index]
                if not leaf.has_form("Unevaluated", 1):
                    leaf = leaf.evaluate(evaluation)
                    if leaf:
                        leaves[index] = leaf

        if "System`HoldAll" in attributes or "System`HoldAllComplete" in attributes:
            # eval_range(range(0, 0))
            rest_range(range(len(leaves)))
        elif "System`HoldFirst" in attributes:
            rest_range(range(0, min(1, len(leaves))))
            eval_range(range(1, len(leaves)))
        elif "System`HoldRest" in attributes:
            eval_range(range(0, min(1, len(leaves))))
            rest_range(range(1, len(leaves)))
        else:
            eval_range(range(len(leaves)))
            # rest_range(range(0, 0))

        new = Expression(head)
        new._leaves = tuple(leaves)

        if (
            "System`SequenceHold" not in attributes
            and "System`HoldAllComplete" not in attributes  # noqa
        ):
            new = new.flatten_sequence(evaluation)
            leaves = new._leaves

        for leaf in leaves:
            leaf.unevaluated = False

        if "System`HoldAllComplete" not in attributes:
            dirty_leaves = None

            for index, leaf in enumerate(leaves):
                if leaf.has_form("Unevaluated", 1):
                    if dirty_leaves is None:
                        dirty_leaves = list(leaves)
                    dirty_leaves[index] = leaf._leaves[0]
                    dirty_leaves[index].unevaluated = True

            if dirty_leaves:
                new = Expression(head)
                new._leaves = tuple(dirty_leaves)
                leaves = dirty_leaves

        def flatten_callback(new_leaves, old):
            for leaf in new_leaves:
                leaf.unevaluated = old.unevaluated

        if "System`Flat" in attributes:
            new = new.flatten(new._head, callback=flatten_callback)
        if "System`Orderless" in attributes:
            new.sort()

        new._timestamp_cache(evaluation)

        if "System`Listable" in attributes:
            done, threaded = new.thread(evaluation)
            if done:
                if threaded.same(new):
                    new._timestamp_cache(evaluation)
                    return new, False
                else:
                    return threaded, True

        def rules():
            rules_names = set()
            if "System`HoldAllComplete" not in attributes:
                for leaf in leaves:
                    name = leaf.get_lookup_name()
                    if len(name) > 0:  # only lookup rules if this is a symbol
                        if name not in rules_names:
                            rules_names.add(name)
                            for rule in evaluation.definitions.get_upvalues(name):
                                yield rule
            lookup_name = new.get_lookup_name()
            if lookup_name == new.get_head_name():
                for rule in evaluation.definitions.get_downvalues(lookup_name):
                    yield rule
            else:
                for rule in evaluation.definitions.get_subvalues(lookup_name):
                    yield rule

        for rule in rules():
            result = rule.apply(new, evaluation, fully=False)
            if result is not None:
                if isinstance(result, BoxConstruct):
                    return result, False
                if result.same(new):
                    new._timestamp_cache(evaluation)
                    return new, False
                else:
                    return result, True

        dirty_leaves = None

        # Expression did not change, re-apply Unevaluated
        for index, leaf in enumerate(new._leaves):
            if leaf.unevaluated:
                if dirty_leaves is None:
                    dirty_leaves = list(new._leaves)
                dirty_leaves[index] = Expression("Unevaluated", leaf)

        if dirty_leaves:
            new = Expression(head)
            new._leaves = tuple(dirty_leaves)

        new.unformatted = self.unformatted
        new._timestamp_cache(evaluation)
        return new, False

    def evaluate_leaves(self, evaluation) -> "Expression":
        leaves = [leaf.evaluate(evaluation) for leaf in self._leaves]
        head = self._head.evaluate_leaves(evaluation)
        return Expression(head, *leaves)

    def __str__(self) -> str:
        return "%s[%s]" % (
            self._head,
            ", ".join([leaf.__str__() for leaf in self._leaves]),
        )

    def __repr__(self) -> str:
        return "<Expression: %s>" % self

    def process_style_box(self, options):
        if self.has_form("StyleBox", 1, None):
            rules = self._leaves[1:]
            for rule in rules:
                if rule.has_form("Rule", 2):
                    name = rule._leaves[0].get_name()
                    value = rule._leaves[1]
                    if name == "System`ShowStringCharacters":
                        value = value.is_true()
                        options = options.copy()
                        options["show_string_characters"] = value
                    elif name == "System`ImageSizeMultipliers":
                        if value.has_form("List", 2):
                            m1 = value._leaves[0].round_to_float()
                            m2 = value._leaves[1].round_to_float()
                            if m1 is not None and m2 is not None:
                                options = options.copy()
                                options["image_size_multipliers"] = (m1, m2)
            return True, options
        else:
            return False, options

    def boxes_to_text(self, **options) -> str:
        is_style, options = self.process_style_box(options)
        if is_style:
            return self._leaves[0].boxes_to_text(**options)
        head = self._head.get_name()
        if self.has_form("RowBox", 1) and self._leaves[0].has_form(  # nopep8
            "List", None
        ):
            return "".join(
                [leaf.boxes_to_text(**options) for leaf in self._leaves[0]._leaves]
            )
        elif self.has_form("SuperscriptBox", 2):
            return "^".join([leaf.boxes_to_text(**options) for leaf in self._leaves])
        else:
            raise BoxError(self, "text")

    def boxes_to_xml(self, **options) -> str:
        is_style, options = self.process_style_box(options)
        if is_style:
            return self._leaves[0].boxes_to_xml(**options)
        head = self._head
        name = self._head.get_name()
        if (
            name == "System`RowBox"
            and len(self._leaves) == 1
            and self._leaves[0].get_head_name() == "System`List"  # nopep8
        ):
            result = []
            inside_row = options.get("inside_row")
            # inside_list = options.get('inside_list')
            options = options.copy()

            def is_list_interior(content):
                if content.has_form("List", None) and all(
                    leaf.get_string_value() == "," for leaf in content._leaves[1::2]
                ):
                    return True
                return False

            is_list_row = False
            if (
                len(self._leaves[0]._leaves) == 3
                and self._leaves[0]._leaves[0].get_string_value() == "{"  # nopep8
                and self._leaves[0]._leaves[2].get_string_value() == "}"
                and self._leaves[0]._leaves[1].has_form("RowBox", 1)
            ):
                content = self._leaves[0]._leaves[1]._leaves[0]
                if is_list_interior(content):
                    is_list_row = True

            if not inside_row and is_list_interior(self._leaves[0]):
                is_list_row = True

            if is_list_row:
                options["inside_list"] = True
            else:
                options["inside_row"] = True

            for leaf in self._leaves[0].get_leaves():
                result.append(leaf.boxes_to_xml(**options))
            return "<mrow>%s</mrow>" % " ".join(result)
        else:
            options = options.copy()
            options["inside_row"] = True
            if name == "System`SuperscriptBox" and len(self._leaves) == 2:
                return "<msup>%s %s</msup>" % (
                    self._leaves[0].boxes_to_xml(**options),
                    self._leaves[1].boxes_to_xml(**options),
                )
            if name == "System`SubscriptBox" and len(self._leaves) == 2:
                return "<msub>%s %s</msub>" % (
                    self._leaves[0].boxes_to_xml(**options),
                    self._leaves[1].boxes_to_xml(**options),
                )
            if name == "System`SubsuperscriptBox" and len(self._leaves) == 3:
                return "<msubsup>%s %s %s</msubsup>" % (
                    self._leaves[0].boxes_to_xml(**options),
                    self._leaves[1].boxes_to_xml(**options),
                    self._leaves[2].boxes_to_xml(**options),
                )
            elif name == "System`FractionBox" and len(self._leaves) == 2:
                return "<mfrac>%s %s</mfrac>" % (
                    self._leaves[0].boxes_to_xml(**options),
                    self._leaves[1].boxes_to_xml(**options),
                )
            elif name == "System`SqrtBox" and len(self._leaves) == 1:
                return "<msqrt>%s</msqrt>" % (self._leaves[0].boxes_to_xml(**options))
            elif name == "System`GraphBox":
                return "<mi>%s</mi>" % (self._leaves[0].boxes_to_xml(**options))
            else:
                raise BoxError(self, "xml")

    def boxes_to_tex(self, **options) -> str:
        def block(tex, only_subsup=False):
            if len(tex) == 1:
                return tex
            else:
                if not only_subsup or "_" in tex or "^" in tex:
                    return "{%s}" % tex
                else:
                    return tex

        is_style, options = self.process_style_box(options)
        if is_style:
            return self._leaves[0].boxes_to_tex(**options)
        name = self._head.get_name()
        if (
            name == "System`RowBox"
            and len(self._leaves) == 1
            and self._leaves[0].get_head_name() == "System`List"  # nopep8
        ):
            return "".join(
                [leaf.boxes_to_tex(**options) for leaf in self._leaves[0].get_leaves()]
            )
        elif name == "System`SuperscriptBox" and len(self._leaves) == 2:
            tex1 = self._leaves[0].boxes_to_tex(**options)
            sup_string = self._leaves[1].get_string_value()
            if sup_string == "\u2032":
                return "%s'" % tex1
            elif sup_string == "\u2032\u2032":
                return "%s''" % tex1
            else:
                return "%s^%s" % (
                    block(tex1, True),
                    block(self._leaves[1].boxes_to_tex(**options)),
                )
        elif name == "System`SubscriptBox" and len(self._leaves) == 2:
            return "%s_%s" % (
                block(self._leaves[0].boxes_to_tex(**options), True),
                block(self._leaves[1].boxes_to_tex(**options)),
            )
        elif name == "System`SubsuperscriptBox" and len(self._leaves) == 3:
            return "%s_%s^%s" % (
                block(self._leaves[0].boxes_to_tex(**options), True),
                block(self._leaves[1].boxes_to_tex(**options)),
                block(self._leaves[2].boxes_to_tex(**options)),
            )
        elif name == "System`FractionBox" and len(self._leaves) == 2:
            return "\\frac{%s}{%s}" % (
                self._leaves[0].boxes_to_tex(**options),
                self._leaves[1].boxes_to_tex(**options),
            )
        elif name == "System`SqrtBox" and len(self._leaves) == 1:
            return "\\sqrt{%s}" % self._leaves[0].boxes_to_tex(**options)
        else:
            raise BoxError(self, "tex")

    def default_format(self, evaluation, form) -> str:
        return "%s[%s]" % (
            self._head.default_format(evaluation, form),
            ", ".join([leaf.default_format(evaluation, form) for leaf in self._leaves]),
        )

    def sort(self, pattern=False):
        " Sort the leaves according to internal ordering. "
        leaves = list(self._leaves)
        if pattern:
            leaves.sort(key=lambda e: e.get_sort_key(pattern_sort=True))
        else:
            leaves.sort()
        self.set_reordered_leaves(leaves)

    def filter_leaves(self, head_name):
        # TODO: should use sorting
        head_name = ensure_context(head_name)

        if self._no_symbol(head_name):
            return []
        else:
            return [leaf for leaf in self._leaves if leaf.get_head_name() == head_name]

    def apply_rules(self, rules, evaluation, level=0, options=None):
        """for rule in rules:
            result = rule.apply(self, evaluation, fully=False)
            if result is not None:
                return result"""

        # to be able to access it inside inner function
        new_applied = [False]

        def apply_leaf(leaf):
            new, sub_applied = leaf.apply_rules(rules, evaluation, level + 1, options)
            new_applied[0] = new_applied[0] or sub_applied
            return new

        def descend(expr):
            return Expression(expr._head, *[apply_leaf(leaf) for leaf in expr._leaves])

        if options is None:  # default ReplaceAll mode; replace breadth first
            result, applied = super(Expression, self).apply_rules(
                rules, evaluation, level, options
            )
            if applied:
                return result, True
            head, applied = self._head.apply_rules(rules, evaluation, level, options)
            new_applied[0] = applied
            return descend(Expression(head, *self._leaves)), new_applied[0]
        else:  # Replace mode; replace depth first
            expr = descend(self)
            expr, applied = super(Expression, expr).apply_rules(
                rules, evaluation, level, options
            )
            new_applied[0] = new_applied[0] or applied
            if not applied and options["heads"]:
                # heads in Replace are treated at the level of the arguments, i.e. level + 1
                head, applied = expr._head.apply_rules(
                    rules, evaluation, level + 1, options
                )
                new_applied[0] = new_applied[0] or applied
                expr = Expression(head, *expr._leaves)
            return expr, new_applied[0]

    def replace_vars(
        self, vars, options=None, in_scoping=True, in_function=True
    ) -> "Expression":
        from mathics.builtin.scoping import get_scoping_vars

        if not in_scoping:
            if (
                self._head.get_name()
                in ("System`Module", "System`Block", "System`With")
                and len(self._leaves) > 0
            ):  # nopep8

                scoping_vars = set(
                    name for name, new_def in get_scoping_vars(self._leaves[0])
                )
                """for var in new_vars:
                    if var in scoping_vars:
                        del new_vars[var]"""
                vars = {
                    var: value for var, value in vars.items() if var not in scoping_vars
                }

        leaves = self._leaves
        if in_function:
            if (
                self._head.get_name() == "System`Function"
                and len(self._leaves) > 1
                and (
                    self._leaves[0].has_form("List", None) or self._leaves[0].get_name()
                )
            ):
                if self._leaves[0].get_name():
                    func_params = [self._leaves[0].get_name()]
                else:
                    func_params = [leaf.get_name() for leaf in self._leaves[0]._leaves]
                if "" not in func_params:
                    body = self._leaves[1]
                    replacement = {name: Symbol(name + "$") for name in func_params}
                    func_params = [Symbol(name + "$") for name in func_params]
                    body = body.replace_vars(replacement, options, in_scoping)
                    leaves = chain(
                        [Expression("List", *func_params), body], self._leaves[2:]
                    )

        if not vars:  # might just be a symbol set via Set[] we looked up here
            return self.shallow_copy()

        return Expression(
            self._head.replace_vars(vars, options=options, in_scoping=in_scoping),
            *[
                leaf.replace_vars(vars, options=options, in_scoping=in_scoping)
                for leaf in leaves
            ]
        )

    def replace_slots(self, slots, evaluation):
        if self._head.get_name() == "System`Slot":
            if len(self._leaves) != 1:
                evaluation.message_args("Slot", len(self._leaves), 1)
            else:
                slot = self._leaves[0].get_int_value()
                if slot is None or slot < 0:
                    evaluation.message("Function", "slot", self._leaves[0])
                elif slot > len(slots) - 1:
                    evaluation.message("Function", "slotn", slot)
                else:
                    return slots[int(slot)]
        elif self._head.get_name() == "System`SlotSequence":
            if len(self._leaves) != 1:
                evaluation.message_args("SlotSequence", len(self._leaves), 1)
            else:
                slot = self._leaves[0].get_int_value()
                if slot is None or slot < 1:
                    evaluation.error("Function", "slot", self._leaves[0])
            return Expression("Sequence", *slots[slot:])
        elif self._head.get_name() == "System`Function" and len(self._leaves) == 1:
            # do not replace Slots in nested Functions
            return self
        return Expression(
            self._head.replace_slots(slots, evaluation),
            *[leaf.replace_slots(slots, evaluation) for leaf in self._leaves]
        )

    def thread(self, evaluation, head=None) -> typing.Tuple[bool, "Expression"]:
        if head is None:
            head = Symbol("List")

        items = []
        dim = None
        for leaf in self._leaves:
            if leaf.get_head().same(head):
                if dim is None:
                    dim = len(leaf._leaves)
                    items = [(items + [innerleaf]) for innerleaf in leaf._leaves]
                elif len(leaf._leaves) != dim:
                    evaluation.message("Thread", "tdlen")
                    return True, self
                else:
                    for index in range(dim):
                        items[index].append(leaf._leaves[index])
            else:
                if dim is None:
                    items.append(leaf)
                else:
                    for item in items:
                        item.append(leaf)
        if dim is None:
            return False, self
        else:
            leaves = [Expression(self._head, *item) for item in items]
            return True, Expression(head, *leaves)

    def is_numeric(self) -> bool:
        return self._head.get_name() in system_symbols(
            "Sqrt",
            "Times",
            "Plus",
            "Subtract",
            "Minus",
            "Power",
            "Abs",
            "Divide",
            "Sin",
        ) and all(leaf.is_numeric() for leaf in self._leaves)
        # TODO: complete list of numeric functions, or access NumericFunction
        # attribute

    def numerify(self, evaluation) -> "Expression":
        _prec = None
        for leaf in self._leaves:
            if leaf.is_inexact():
                leaf_prec = leaf.get_precision()
                if _prec is None or leaf_prec < _prec:
                    _prec = leaf_prec
        if _prec is not None:
            new_leaves = self.get_mutable_leaves()
            for index in range(len(new_leaves)):
                leaf = new_leaves[index]
                # Don't "numerify" numbers: they should be numerified
                # automatically by the processing function,
                # and we don't want to lose exactness in e.g. 1.0+I.
                if not isinstance(leaf, Number):
                    n_expr = Expression("N", leaf, Integer(dps(_prec)))
                    n_result = n_expr.evaluate(evaluation)
                    if isinstance(n_result, Number):
                        new_leaves[index] = n_result
            return Expression(self._head, *new_leaves)
        else:
            return self

    def get_atoms(self, include_heads=True):
        if include_heads:
            atoms = self._head.get_atoms()
        else:
            atoms = []
        for leaf in self._leaves:
            atoms.extend(leaf.get_atoms())
        return atoms

    def __hash__(self):
        return hash(("Expression", self._head) + tuple(self._leaves))

    def user_hash(self, update):
        update(("%s>%d>" % (self.get_head_name(), len(self._leaves))).encode("utf8"))
        for leaf in self._leaves:
            leaf.user_hash(update)

    def __getnewargs__(self):
        return (self._head, self._leaves)


class Atom(BaseExpression):
    def is_atom(self) -> bool:
        return True

    def has_form(self, heads, *leaf_counts) -> bool:
        if leaf_counts:
            return False
        name = self.get_atom_name()
        if isinstance(heads, tuple):
            return name in heads
        else:
            return heads == name

    def has_symbol(self, symbol_name) -> bool:
        return False

    def get_head(self) -> "Symbol":
        return Symbol(self.get_atom_name())

    def get_atom_name(self) -> str:
        return self.__class__.__name__

    def __repr__(self) -> str:
        return "<%s: %s>" % (self.get_atom_name(), self)

    def replace_vars(self, vars, options=None, in_scoping=True) -> "Atom":
        return self

    def replace_slots(self, slots, evaluation) -> "Atom":
        return self

    def numerify(self, evaluation) -> "Atom":
        return self

    def copy(self, reevaluate=False) -> "Atom":
        result = self.do_copy()
        result.original = self
        return result

    def set_positions(self, position=None) -> None:
        self.position = position

    def get_sort_key(self, pattern_sort=False):
        if pattern_sort:
            return [0, 0, 1, 1, 0, 0, 0, 1]
        else:
            raise NotImplementedError

    def get_atoms(self, include_heads=True) -> typing.List["Atom"]:
        return [self]

    def atom_to_boxes(self, f, evaluation):
        raise NotImplementedError


class Symbol(Atom):
    name: str
    sympy_dummy: Any

    def __new__(cls, name, sympy_dummy=None):
        self = super(Symbol, cls).__new__(cls)
        self.name = ensure_context(name)
        self.sympy_dummy = sympy_dummy
        return self

    def __str__(self) -> str:
        return self.name

    def do_copy(self) -> "Symbol":
        return Symbol(self.name)

    def boxes_to_text(self, **options) -> str:
        return str(self.name)

    def atom_to_boxes(self, f, evaluation) -> "String":
        return String(evaluation.definitions.shorten_name(self.name))

    def to_sympy(self, **kwargs):
        from mathics.builtin import mathics_to_sympy

        if self.sympy_dummy is not None:
            return self.sympy_dummy

        builtin = mathics_to_sympy.get(self.name)
        if (
            builtin is None
            or not builtin.sympy_name
            or not builtin.is_constant()  # nopep8
        ):
            return sympy.Symbol(sympy_symbol_prefix + self.name)
        return builtin.to_sympy(self, **kwargs)

    def to_python(self, *args, **kwargs):
        if self == SymbolTrue:
            return True
        if self == SymbolFalse:
            return False
        if self == SymbolNull:
            return None
        n_evaluation = kwargs.get("n_evaluation")
        if n_evaluation is not None:
            value = Expression("N", self).evaluate(n_evaluation)
            return value.to_python()

        if kwargs.get("python_form", False):
            return self.to_sympy(**kwargs)
        else:
            return self.name

    def default_format(self, evaluation, form) -> str:
        return self.name

    def get_attributes(self, definitions):
        return definitions.get_attributes(self.name)

    def get_name(self) -> str:
        return self.name

    def is_symbol(self) -> bool:
        return True

    def get_sort_key(self, pattern_sort=False):
        if pattern_sort:
            return super(Symbol, self).get_sort_key(True)
        else:
            return [
                1 if self.is_numeric() else 2,
                2,
                Monomial({self.name: 1}),
                0,
                self.name,
                1,
            ]

    def same(self, other) -> bool:
        return isinstance(other, Symbol) and self.name == other.name

    def replace_vars(self, vars, options={}, in_scoping=True):
        assert all(fully_qualified_symbol_name(v) for v in vars)
        var = vars.get(self.name, None)
        if var is None:
            return self
        else:
            return var

    def has_symbol(self, symbol_name) -> bool:
        return self.name == ensure_context(symbol_name)

    def evaluate(self, evaluation):
        rules = evaluation.definitions.get_ownvalues(self.name)
        for rule in rules:
            result = rule.apply(self, evaluation, fully=True)
            if result is not None and not result.same(self):
                return result.evaluate(evaluation)
        return self

    def is_true(self) -> bool:
        return self == SymbolTrue

    def is_numeric(self) -> bool:
        return self.name in system_symbols(
            "Pi", "E", "EulerGamma", "GoldenRatio", "MachinePrecision", "Catalan"
        )

    def __hash__(self):
        return hash(("Symbol", self.name))  # to distinguish from String

    def user_hash(self, update) -> None:
        update(b"System`Symbol>" + self.name.encode("utf8"))

    def __getnewargs__(self):
        return (self.name, self.sympy_dummy)


# Some common Symbols
SymbolFalse = Symbol("False")
SymbolFailed = Symbol("$Failed")
SymbolNull = Symbol("Null")
SymbolTrue = Symbol("True")
SymbolAborted = Symbol("$Aborted")
SymbolInfinity = Symbol("Infinity")


class Number(Atom):
    def __str__(self) -> str:
        return str(self.value)

    def from_mpmath(value, prec=None):
        "Converts mpf or mpc to Number."
        if isinstance(value, mpmath.mpf):
            if prec is None:
                return MachineReal(float(value))
            else:
                # HACK: use str here to prevent loss of precision
                return PrecisionReal(sympy.Float(str(value), prec))
        elif isinstance(value, mpmath.mpc):
            if value.imag == 0.0:
                return Number.from_mpmath(value.real, prec)
            real = Number.from_mpmath(value.real, prec)
            imag = Number.from_mpmath(value.imag, prec)
            return Complex(real, imag)
        else:
            raise TypeError(type(value))

    def is_numeric(self) -> bool:
        return True


def _ExponentFunction(value):
    n = value.get_int_value()
    if -5 <= n <= 5:
        return Symbol("Null")
    else:
        return value


def _NumberFormat(man, base, exp, options):
    if exp.get_string_value():
        if options["_Form"] in (
            "System`InputForm",
            "System`OutputForm",
            "System`FullForm",
        ):
            return Expression("RowBox", Expression("List", man, String("*^"), exp))
        else:
            return Expression(
                "RowBox",
                Expression(
                    "List",
                    man,
                    String(options["NumberMultiplier"]),
                    Expression("SuperscriptBox", base, exp),
                ),
            )
    else:
        return man


_number_form_options = {
    "DigitBlock": [0, 0],
    "ExponentFunction": _ExponentFunction,
    "ExponentStep": 1,
    "NumberFormat": _NumberFormat,
    "NumberPadding": ["", "0"],
    "NumberPoint": ".",
    "NumberSigns": ["-", ""],
    "SignPadding": False,
    "NumberMultiplier": "\u00d7",
}


class Integer(Number):
    value: int

    def __new__(cls, value) -> "Integer":
        n = int(value)
        self = super(Integer, cls).__new__(cls)
        self.value = n
        return self

    def boxes_to_text(self, **options) -> str:
        return str(self.value)

    def boxes_to_xml(self, **options) -> str:
        return self.make_boxes("MathMLForm").boxes_to_xml(**options)

    def boxes_to_tex(self, **options) -> str:
        return str(self.value)

    def make_boxes(self, form) -> "String":
        return String(str(self.value))

    def atom_to_boxes(self, f, evaluation):
        return self.make_boxes(f.get_name())

    def default_format(self, evaluation, form) -> str:
        return str(self.value)

    def to_sympy(self, **kwargs):
        return sympy.Integer(self.value)

    def to_mpmath(self):
        return mpmath.mpf(self.value)

    def to_python(self, *args, **kwargs):
        return self.value

    def round(self, d=None) -> typing.Union["MachineReal", "PrecisionReal"]:
        if d is None:
            return MachineReal(float(self.value))
        else:
            return PrecisionReal(sympy.Float(self.value, d))

    def get_int_value(self) -> int:
        return self.value

    def same(self, other) -> bool:
        return isinstance(other, Integer) and self.value == other.value

    def evaluate(self, evaluation):
        evaluation.check_stopped()
        return self

    def get_sort_key(self, pattern_sort=False):
        if pattern_sort:
            return super(Integer, self).get_sort_key(True)
        else:
            return [0, 0, self.value, 0, 1]

    def do_copy(self) -> "Integer":
        return Integer(self.value)

    def __hash__(self):
        return hash(("Integer", self.value))

    def user_hash(self, update):
        update(b"System`Integer>" + str(self.value).encode("utf8"))

    def __getnewargs__(self):
        return (self.value,)

    def __neg__(self) -> "Integer":
        return Integer(-self.value)

    @property
    def is_zero(self) -> bool:
        return self.value == 0


class Rational(Number):
    def __new__(cls, numerator, denominator=1) -> "Rational":
        self = super(Rational, cls).__new__(cls)
        self.value = sympy.Rational(numerator, denominator)
        return self

    def atom_to_boxes(self, f, evaluation):
        return self.format(evaluation, f.get_name())

    def to_sympy(self, **kwargs):
        return self.value

    def to_mpmath(self):
        return mpmath.mpf(self.value)

    def to_python(self, *args, **kwargs) -> float:
        return float(self.value)

    def round(self, d=None) -> typing.Union["MachineReal", "PrecisionReal"]:
        if d is None:
            return MachineReal(float(self.value))
        else:
            return PrecisionReal(self.value.n(d))

    def same(self, other) -> bool:
        return isinstance(other, Rational) and self.value == other.value

    def numerator(self) -> "Integer":
        return Integer(self.value.as_numer_denom()[0])

    def denominator(self) -> "Integer":
        return Integer(self.value.as_numer_denom()[1])

    def do_format(self, evaluation, form) -> "Expression":
        assert fully_qualified_symbol_name(form)
        if form == "System`FullForm":
            return Expression(
                Expression("HoldForm", Symbol("Rational")),
                self.numerator(),
                self.denominator(),
            ).do_format(evaluation, form)
        else:
            numerator = self.numerator()
            minus = numerator.value < 0
            if minus:
                numerator = Integer(-numerator.value)
            result = Expression("Divide", numerator, self.denominator())
            if minus:
                result = Expression("Minus", result)
            result = Expression("HoldForm", result)
            return result.do_format(evaluation, form)

    def default_format(self, evaluation, form) -> str:
        return "Rational[%s, %s]" % self.value.as_numer_denom()

    def evaluate(self, evaluation) -> "Rational":
        evaluation.check_stopped()
        return self

    def get_sort_key(self, pattern_sort=False):
        if pattern_sort:
            return super(Rational, self).get_sort_key(True)
        else:
            # HACK: otherwise "Bus error" when comparing 1==1.
            return [0, 0, sympy.Float(self.value), 0, 1]

    def do_copy(self) -> "Rational":
        return Rational(self.value)

    def __hash__(self):
        return hash(("Rational", self.value))

    def user_hash(self, update) -> None:
        update(
            b"System`Rational>" + ("%s>%s" % self.value.as_numer_denom()).encode("utf8")
        )

    def __getnewargs__(self):
        return (self.numerator().get_int_value(), self.denominator().get_int_value())

    def __neg__(self) -> "Rational":
        return Rational(
            -self.numerator().get_int_value(), self.denominator().get_int_value()
        )

    @property
    def is_zero(self) -> bool:
        return (
            self.numerator().is_zero
        )  # (implicit) and not (self.denominator().is_zero)


class Real(Number):
    def __new__(cls, value, p=None) -> "Real":
        if isinstance(value, str):
            value = str(value)
            if p is None:
                digits = ("".join(re.findall("[0-9]+", value))).lstrip("0")
                if digits == "":  # Handle weird Mathematica zero case
                    p = max(prec(len(value.replace("0.", ""))), machine_precision)
                else:
                    p = prec(len(digits.zfill(dps(machine_precision))))
        elif isinstance(value, sympy.Float):
            if p is None:
                p = value._prec + 1
        elif isinstance(value, (Integer, sympy.Number, mpmath.mpf, float, int)):
            if p is not None and p > machine_precision:
                value = str(value)
        else:
            raise TypeError("Unknown number type: %s (type %s)" % (value, type(value)))

        # return either machine precision or arbitrary precision real
        if p is None or p == machine_precision:
            return MachineReal.__new__(MachineReal, value)
        else:
            return PrecisionReal.__new__(PrecisionReal, value)

    def boxes_to_text(self, **options) -> str:
        return self.make_boxes("System`OutputForm").boxes_to_text(**options)

    def boxes_to_xml(self, **options) -> str:
        return self.make_boxes("System`MathMLForm").boxes_to_xml(**options)

    def boxes_to_tex(self, **options) -> str:
        return self.make_boxes("System`TeXForm").boxes_to_tex(**options)

    def atom_to_boxes(self, f, evaluation):
        return self.make_boxes(f.get_name())

    def evaluate(self, evaluation) -> "Real":
        evaluation.check_stopped()
        return self

    def get_sort_key(self, pattern_sort=False):
        if pattern_sort:
            return super(Real, self).get_sort_key(True)
        return [0, 0, self.value, 0, 1]

    def __eq__(self, other) -> bool:
        if isinstance(other, Real):
            # MMA Docs: "Approximate numbers that differ in their last seven
            # binary digits are considered equal"
            _prec = min_prec(self, other)
            with mpmath.workprec(_prec):
                rel_eps = 0.5 ** (_prec - 7)
                return mpmath.almosteq(
                    self.to_mpmath(), other.to_mpmath(), abs_eps=0, rel_eps=rel_eps
                )
        else:
            return self.get_sort_key() == other.get_sort_key()

    def __ne__(self, other) -> bool:
        # Real is a total order
        return not (self == other)

    def __hash__(self):
        # ignore last 7 binary digits when hashing
        _prec = self.get_precision()
        return hash(("Real", self.to_sympy().n(dps(_prec))))

    def user_hash(self, update):
        # ignore last 7 binary digits when hashing
        _prec = self.get_precision()
        update(b"System`Real>" + str(self.to_sympy().n(dps(_prec))).encode("utf8"))

    def get_atom_name(self) -> str:
        return "Real"


class MachineReal(Real):
    """
    Machine precision real number.

    Stored internally as a python float.
    """

    value: float

    def __new__(cls, value) -> "MachineReal":
        self = Number.__new__(cls)
        self.value = float(value)
        if math.isinf(self.value) or math.isnan(self.value):
            raise OverflowError
        return self

    def to_python(self, *args, **kwargs) -> float:
        return self.value

    def to_sympy(self, *args, **kwargs):
        return sympy.Float(self.value)

    def to_mpmath(self):
        return mpmath.mpf(self.value)

    def round(self, d=None) -> "MachineReal":
        return self

    def same(self, other) -> bool:
        if isinstance(other, MachineReal):
            return self.value == other.value
        elif isinstance(other, PrecisionReal):
            return self.to_sympy() == other.value
        return False

    def is_machine_precision(self) -> bool:
        return True

    def get_precision(self) -> int:
        return machine_precision

    def get_float_value(self, permit_complex=False) -> float:
        return self.value

    def make_boxes(self, form):
        from mathics.builtin.inout import number_form

        _number_form_options["_Form"] = form  # passed to _NumberFormat
        if form in ("System`InputForm", "System`FullForm"):
            n = None
        else:
            n = 6
        return number_form(self, n, None, None, _number_form_options)

    def __getnewargs__(self):
        return (self.value,)

    def do_copy(self) -> "MachineReal":
        return MachineReal(self.value)

    def __neg__(self) -> "MachineReal":
        return MachineReal(-self.value)

    @property
    def is_zero(self) -> bool:
        return self.value == 0.0

    @property
    def is_approx_zero(self) -> bool:
        # In WMA, Chop[10.^(-10)] == 0,
        # so, lets take it.
        res = abs(self.value) <= 1e-10
        return res


class PrecisionReal(Real):
    """
    Arbitrary precision real number.

    Stored internally as a sympy.Float.

    Note: Plays nicely with the mpmath.mpf (float) type.
    """

    value: sympy.Float

    def __new__(cls, value) -> "PrecisionReal":
        self = Number.__new__(cls)
        self.value = sympy.Float(value)
        return self

    def to_python(self, *args, **kwargs):
        return float(self.value)

    def to_sympy(self, *args, **kwargs):
        return self.value

    def to_mpmath(self):
        return mpmath.mpf(self.value)

    def round(self, d=None) -> typing.Union["MachineReal", "PrecisionReal"]:
        if d is None:
            return MachineReal(float(self.value))
        else:
            d = min(dps(self.get_precision()), d)
            return PrecisionReal(self.value.n(d))

    def same(self, other) -> bool:
        if isinstance(other, PrecisionReal):
            return self.value == other.value
        elif isinstance(other, MachineReal):
            return self.value == other.to_sympy()
        return False

    def get_precision(self) -> int:
        return self.value._prec + 1

    def make_boxes(self, form):
        from mathics.builtin.inout import number_form

        _number_form_options["_Form"] = form  # passed to _NumberFormat
        return number_form(
            self, dps(self.get_precision()), None, None, _number_form_options
        )

    def __getnewargs__(self):
        return (self.value,)

    def do_copy(self) -> "PrecisionReal":
        return PrecisionReal(self.value)

    def __neg__(self) -> "PrecisionReal":
        return PrecisionReal(-self.value)

    @property
    def is_zero(self) -> bool:
        return self.value == 0.0


class Complex(Number):
    """
    Complex wraps two real-valued Numbers.
    """

    real: Any
    imag: Any

    def __new__(cls, real, imag):
        self = super(Complex, cls).__new__(cls)
        if isinstance(real, Complex) or not isinstance(real, Number):
            raise ValueError("Argument 'real' must be a real number.")
        if isinstance(imag, Complex) or not isinstance(imag, Number):
            raise ValueError("Argument 'imag' must be a real number.")

        if imag.same(Integer(0)):
            return real

        if isinstance(real, MachineReal) and not isinstance(imag, MachineReal):
            imag = imag.round()
        if isinstance(imag, MachineReal) and not isinstance(real, MachineReal):
            real = real.round()

        self.real = real
        self.imag = imag
        return self

    def atom_to_boxes(self, f, evaluation):
        return self.format(evaluation, f.get_name())

    def __str__(self) -> str:
        return str(self.to_sympy())

    def to_sympy(self, **kwargs):
        return self.real.to_sympy() + sympy.I * self.imag.to_sympy()

    def to_python(self, *args, **kwargs):
        return complex(self.real.to_python(), self.imag.to_python())

    def to_mpmath(self):
        return mpmath.mpc(self.real.to_mpmath(), self.imag.to_mpmath())

    def do_format(self, evaluation, form) -> "Expression":
        if form == "System`FullForm":
            return Expression(
                Expression("HoldForm", Symbol("Complex")), self.real, self.imag
            ).do_format(evaluation, form)

        parts: typing.List[Any] = []
        if self.is_machine_precision() or not self.real.is_zero:
            parts.append(self.real)
        if self.imag.same(Integer(1)):
            parts.append(Symbol("I"))
        else:
            parts.append(Expression("Times", self.imag, Symbol("I")))

        if len(parts) == 1:
            result = parts[0]
        else:
            result = Expression("Plus", *parts)

        return Expression("HoldForm", result).do_format(evaluation, form)

    def default_format(self, evaluation, form) -> str:
        return "Complex[%s, %s]" % (
            self.real.default_format(evaluation, form),
            self.imag.default_format(evaluation, form),
        )

    def get_sort_key(self, pattern_sort=False):
        if pattern_sort:
            return super(Complex, self).get_sort_key(True)
        else:
            return [0, 0, self.real.get_sort_key()[2], self.imag.get_sort_key()[2], 1]

    def same(self, other) -> bool:
        return (
            isinstance(other, Complex)
            and self.real == other.real
            and self.imag == other.imag
        )

    def evaluate(self, evaluation) -> "Complex":
        evaluation.check_stopped()
        return self

    def round(self, d=None) -> "Complex":
        real = self.real.round(d)
        imag = self.imag.round(d)
        return Complex(real, imag)

    def is_machine_precision(self) -> bool:
        if self.real.is_machine_precision() or self.imag.is_machine_precision():
            return True
        return False

    def get_float_value(self, permit_complex=False) -> typing.Optional[complex]:
        if permit_complex:
            real = self.real.get_float_value()
            imag = self.imag.get_float_value()
            if real is not None and imag is not None:
                return complex(real, imag)
        else:
            return None

    def get_precision(self) -> typing.Optional[int]:
        real_prec = self.real.get_precision()
        imag_prec = self.imag.get_precision()
        if imag_prec is None or real_prec is None:
            return None
        return min(real_prec, imag_prec)

    def do_copy(self) -> "Complex":
        return Complex(self.real.do_copy(), self.imag.do_copy())

    def __hash__(self):
        return hash(("Complex", self.real, self.imag))

    def user_hash(self, update) -> None:
        update(b"System`Complex>")
        update(self.real)
        update(self.imag)

    def __eq__(self, other) -> bool:
        if isinstance(other, Complex):
            return self.real == other.real and self.imag == other.imag
        else:
            return self.get_sort_key() == other.get_sort_key()

    def __getnewargs__(self):
        return (self.real, self.imag)

    def __neg__(self):
        return Complex(-self.real, -self.imag)

    @property
    def is_zero(self) -> bool:
        return self.real.is_zero and self.imag.is_zero

    @property
    def is_approx_zero(self) -> bool:
        real_zero = (
            self.real.is_approx_zero
            if hasattr(self.real, "is_approx_zero")
            else self.real.is_zero
        )
        imag_zero = (
            self.imag.is_approx_zero
            if hasattr(self.imag, "is_approx_zero")
            else self.imag.is_zero
        )
        return real_zero and imag_zero


def encode_mathml(text: str) -> str:
    text = text.replace("&", "&amp;").replace("<", "&lt;").replace(">", "&gt;")
    text = text.replace('"', "&quot;").replace(" ", "&nbsp;")
    text = text.replace("\n", '<mspace linebreak="newline" />')
    return text


TEX_REPLACE = {
    "{": r"\{",
    "}": r"\}",
    "_": r"\_",
    "$": r"\$",
    "%": r"\%",
    "#": r"\#",
    "&": r"\&",
    "\\": r"\backslash{}",
    "^": r"{}^{\wedge}",
    "~": r"\sim{}",
    "|": r"\vert{}",
}
TEX_TEXT_REPLACE = TEX_REPLACE.copy()
TEX_TEXT_REPLACE.update(
    {
        "<": r"$<$",
        ">": r"$>$",
        "~": r"$\sim$",
        "|": r"$\vert$",
        "\\": r"$\backslash$",
        "^": r"${}^{\wedge}$",
    }
)
TEX_REPLACE_RE = re.compile("([" + "".join([re.escape(c) for c in TEX_REPLACE]) + "])")


def encode_tex(text: str, in_text=False) -> str:
    def replace(match):
        c = match.group(1)
        repl = TEX_TEXT_REPLACE if in_text else TEX_REPLACE
        # return TEX_REPLACE[c]
        return repl.get(c, c)

    text = TEX_REPLACE_RE.sub(replace, text)
    text = text.replace("\n", "\\newline\n")
    return text


extra_operators = set(
    (
        ",",
        "(",
        ")",
        "[",
        "]",
        "{",
        "}",
        "\u301a",
        "\u301b",
        "\u00d7",
        "\u2032",
        "\u2032\u2032",
        " ",
        "\u2062",
        "\u222b",
        "\u2146",
    )
)


class String(Atom):
    value: str

    def __new__(cls, value):
        self = super(String, cls).__new__(cls)
        self.value = str(value)
        return self

    def __str__(self) -> str:
        return '"%s"' % self.value

    def boxes_to_text(self, show_string_characters=False, **options) -> str:
        value = self.value

        if (
            not show_string_characters
            and value.startswith('"')  # nopep8
            and value.endswith('"')
        ):
            value = value[1:-1]

        return value

    def boxes_to_xml(self, show_string_characters=False, **options) -> str:
        from mathics.core.parser import is_symbol_name
        from mathics.builtin import builtins_by_module

        operators = set()
        for modname, builtins in builtins_by_module.items():
            for builtin in builtins:
                # name = builtin.get_name()
                operator = builtin.get_operator_display()
                if operator is not None:
                    operators.add(operator)

        text = self.value

        def render(format, string):
            encoded_text = encode_mathml(string)
            return format % encoded_text

        if text.startswith('"') and text.endswith('"'):
            if show_string_characters:
                return render("<ms>%s</ms>", text[1:-1])
            else:
                outtext = ""
                for line in text[1:-1].split("\n"):
                    outtext += render("<mtext>%s</mtext>", line)
                return outtext
        elif text and ("0" <= text[0] <= "9" or text[0] == "."):
            return render("<mn>%s</mn>", text)
        else:
            if text in operators or text in extra_operators:
                if text == "\u2146":
                    return render(
                        '<mo form="prefix" lspace="0.2em" rspace="0">%s</mo>', text
                    )
                if text == "\u2062":
                    return render(
                        '<mo form="prefix" lspace="0" rspace="0.2em">%s</mo>', text
                    )
                return render("<mo>%s</mo>", text)
            elif is_symbol_name(text):
                return render("<mi>%s</mi>", text)
            else:
                outtext = ""
                for line in text.split("\n"):
                    outtext += render("<mtext>%s</mtext>", line)
                return outtext

    def boxes_to_tex(self, show_string_characters=False, **options) -> str:
        from mathics.builtin import builtins_by_module

        operators = set()

        for modname, builtins in builtins_by_module.items():
            for builtin in builtins:
                operator = builtin.get_operator_display()
                if operator is not None:
                    operators.add(operator)

        text = self.value

        def render(format, string, in_text=False):
            return format % encode_tex(string, in_text)

        if text.startswith('"') and text.endswith('"'):
            if show_string_characters:
                return render(r'\text{"%s"}', text[1:-1], in_text=True)
            else:
                return render(r"\text{%s}", text[1:-1], in_text=True)
        elif text and text[0] in "0123456789-.":
            return render("%s", text)
        else:
            if text == "\u2032":
                return "'"
            elif text == "\u2032\u2032":
                return "''"
            elif text == "\u2062":
                return " "
            elif text == "\u221e":
                return r"\infty "
            elif text == "\u00d7":
                return r"\times "
            elif text in ("(", "[", "{"):
                return render(r"\left%s", text)
            elif text in (")", "]", "}"):
                return render(r"\right%s", text)
            elif text == "\u301a":
                return r"\left[\left["
            elif text == "\u301b":
                return r"\right]\right]"
            elif text == "," or text == ", ":
                return text
            elif text == "\u222b":
                return r"\int"
            elif text == "\u2146":
                return r"\, d"
            elif text == "\u2211":
                return r"\sum"
            elif text == "\u220f":
                return r"\prod"
            elif len(text) > 1:
                return render(r"\text{%s}", text, in_text=True)
            else:
                return render("%s", text)

    def atom_to_boxes(self, f, evaluation):
        inner = str(self.value)

        if f.get_name() in system_symbols("InputForm", "FullForm"):
            inner = inner.replace("\\", "\\\\")

        return String('"' + inner + '"')

    def do_copy(self) -> "String":
        return String(self.value)

    def default_format(self, evaluation, form) -> str:
        value = self.value.replace("\\", "\\\\").replace('"', '\\"')
        return '"%s"' % value

    def get_sort_key(self, pattern_sort=False):
        if pattern_sort:
            return super(String, self).get_sort_key(True)
        else:
            return [0, 1, self.value, 0, 1]

    def same(self, other) -> bool:
        return isinstance(other, String) and self.value == other.value

    def get_string_value(self) -> str:
        return self.value

    def to_sympy(self, **kwargs):
        return None

    def to_python(self, *args, **kwargs) -> str:
        return '"%s"' % self.value  # add quotes to distinguish from Symbols

    def __hash__(self):
        return hash(("String", self.value))

    def user_hash(self, update):
        # hashing a String is the one case where the user gets the untampered
        # hash value of the string's text. this corresponds to MMA behavior.
        update(self.value.encode("utf8"))

    def __getnewargs__(self):
        return (self.value,)


class ByteArrayAtom(Atom):
    value: str

    def __new__(cls, value):
        self = super().__new__(cls)
        if type(value) in (bytes, bytearray):
            self.value = value
        elif type(value) is list:
            self.value = bytearray(list)
        elif type(value) is str:
            self.value = base64.b64decode(value)
        else:
            raise Exception("value does not belongs to a valid type")
        return self

    def __str__(self) -> str:
        return base64.b64encode(self.value).decode("utf8")

    def boxes_to_text(self, **options) -> str:
        return '"' + self.__str__() + '"'

    def boxes_to_xml(self, **options) -> str:
        return encode_mathml(String('"' + self.__str__() + '"'))

    def boxes_to_tex(self, **options) -> str:
        return encode_tex(String('"' + self.__str__() + '"'))

    def atom_to_boxes(self, f, evaluation):
        res = String('""' + self.__str__() + '""')
        return res

    def do_copy(self) -> "ByteArray":
        return ByteArrayAtom(self.value)

    def default_format(self, evaluation, form) -> str:
        value = self.value
        return '"' + value.__str__() + '"'

    def get_sort_key(self, pattern_sort=False):
        if pattern_sort:
            return super().get_sort_key(True)
        else:
            return [0, 1, self.value, 0, 1]

    def same(self, other) -> bool:
        # FIX: check
        if isinstance(other, ByteArrayAtom):
            return self.value == other.value
        return False

    def get_string_value(self) -> str:
        try:
            return self.value.decode("utf-8")
        except:
            return None

    def to_sympy(self, **kwargs):
        return None

    def to_python(self, *args, **kwargs) -> str:
        return self.value

    def __hash__(self):
        return hash(("ByteArrayAtom", self.value))

    def user_hash(self, update):
        # hashing a String is the one case where the user gets the untampered
        # hash value of the string's text. this corresponds to MMA behavior.
        update(self.value)

    def __getnewargs__(self):
        return (self.value,)


class StringFromPython(String):
    def __new__(cls, value):
        self = super(StringFromPython, cls).__new__(cls, value)
        if isinstance(value, sympy.NumberSymbol):
            self.value = "sympy." + str(value)

        # Note that the test is done with math.inf first.
        # This is to use float's ==, which may not strictly be necessary.
        if math.inf == value:
            self.value = "math.inf"
        return self


def get_default_value(name, evaluation, k=None, n=None):
    pos = []
    if k is not None:
        pos.append(k)
    if n is not None:
        pos.append(n)
    for pos_len in reversed(list(range(len(pos) + 1))):
        # Try patterns from specific to general
        defaultexpr = Expression(
            "Default", Symbol(name), *[Integer(index) for index in pos[:pos_len]]
        )
        result = evaluation.definitions.get_value(
            name, "System`DefaultValues", defaultexpr, evaluation
        )
        if result is not None:
            if result.same(defaultexpr):
                result = result.evaluate(evaluation)
            return result
    return None


def print_parenthesizes(
    precedence, outer_precedence=None, parenthesize_when_equal=False
) -> bool:
    return outer_precedence is not None and (
        outer_precedence > precedence
        or (outer_precedence == precedence and parenthesize_when_equal)
    )


def _is_neutral_symbol(symbol_name, cache, evaluation):
    # a symbol is neutral if it does not invoke any rules, but is sure to make its Expression stay
    # the way it is (e.g. List[1, 2, 3] will always stay List[1, 2, 3], so long as nobody defines
    # a rule on this).

    if cache:
        r = cache.get(symbol_name)
        if r is not None:
            return r

    definitions = evaluation.definitions

    definition = definitions.get_definition(symbol_name, only_if_exists=True)
    if definition is None:
        r = True
    else:
        r = all(
            len(definition.get_values_list(x)) == 0
            for x in ("up", "sub", "down", "own")
        )

    if cache:
        cache[symbol_name] = r

    return r


def _is_neutral_head(head, cache, evaluation):
    if not isinstance(head, Symbol):
        return False

    return _is_neutral_symbol(head.get_name(), cache, evaluation)


# Structure helps implementations make the ExpressionCache not invalidate across simple commands
# such as Take[], Most[], etc. without this, constant reevaluation of lists happens, which results
# in quadratic runtimes for command like Fold[#1+#2&, Range[x]].

# A good performance test case for Structure: x = Range[50000]; First[Timing[Partition[x, 15, 1]]]


class Structure(object):
    def __call__(self, leaves):
        # create an Expression with the given list "leaves" as leaves.
        # NOTE: the caller guarantees that "leaves" only contains items that are from "origins".
        raise NotImplementedError

    def filter(self, expr, cond):
        # create an Expression with a subset of "expr".leaves (picked out by the filter "cond").
        # NOTE: the caller guarantees that "expr" is from "origins".
        raise NotImplementedError

    def slice(self, expr, py_slice):
        # create an Expression, using the given slice of "expr".leaves as leaves.
        # NOTE: the caller guarantees that "expr" is from "origins".
        raise NotImplementedError


# UnlinkedStructure produces Expressions that are not linked to "origins" in terms of cache.
# This produces the same thing as doing Expression(head, *leaves).


class UnlinkedStructure(Structure):
    def __init__(self, head):
        self._head = head
        self._cache = None

    def __call__(self, leaves):
        expr = Expression(self._head)
        expr._leaves = tuple(leaves)
        return expr

    def filter(self, expr, cond):
        return self([leaf for leaf in expr._leaves if cond(leaf)])

    def slice(self, expr, py_slice):
        leaves = expr._leaves
        lower, upper, step = py_slice.indices(len(leaves))
        if step != 1:
            raise ValueError("Structure.slice only supports slice steps of 1")
        return self(leaves[lower:upper])


# LinkedStructure produces Expressions that are linked to "origins" in terms of cache. This
# carries over information from the cache of the originating Expressions into the Expressions
# that are newly created.


class LinkedStructure(Structure):
    def __init__(self, head, cache):
        self._head = head
        self._cache = cache

    def __call__(self, leaves):
        expr = Expression(self._head)
        expr._leaves = tuple(leaves)
        expr._cache = self._cache.reordered()
        return expr

    def filter(self, expr, cond):
        return self([leaf for leaf in expr._leaves if cond(leaf)])

    def slice(self, expr, py_slice):
        leaves = expr._leaves
        lower, upper, step = py_slice.indices(len(leaves))
        if step != 1:
            raise ValueError("Structure.slice only supports slice steps of 1")

        new = Expression(self._head)
        new._leaves = tuple(leaves[lower:upper])
        if expr._cache:
            new._cache = expr._cache.sliced(lower, upper)

        return new


def structure(head, origins, evaluation, structure_cache=None):
    # creates a Structure for building Expressions with head "head" and leaves
    # originating (exlusively) from "origins" (leaves are passed into the functions
    # of Structure further down).

    # "origins" may either be an Expression (i.e. all leaves must originate from that
    # expression), a Structure (all leaves passed in this "self" Structure must be
    # manufactured using that Structure), or a list of Expressions (i.e. all leaves
    # must originate from one of the listed Expressions).

    if isinstance(head, (str,)):
        head = Symbol(head)

    if isinstance(origins, (Expression, Structure)):
        cache = origins._cache
        if cache is not None and not _is_neutral_head(
            head, structure_cache, evaluation
        ):
            cache = None
    elif isinstance(origins, (list, tuple)):
        if _is_neutral_head(head, structure_cache, evaluation):
            cache = ExpressionCache.union(origins, evaluation)
        else:
            cache = None
    else:
        raise ValueError("expected Expression, Structure, tuple or list as orig param")

    if cache is None:
        return UnlinkedStructure(head)
    else:
        return LinkedStructure(head, cache)


def atom_list_constructor(evaluation, head, *atom_names):
    # if we encounter an Expression that consists wholly of atoms and those atoms (and the
    # expression's head) have no rules associated with them, we can speed up evaluation.

    # note that you may use a constructor constructed via atom_list_constructor() only as
    # long as the evaluation's Definitions are guaranteed to not change.

    if not _is_neutral_head(head, None, evaluation) or any(
        not atom for atom in atom_names
    ):
        optimize = False
    else:
        full_atom_names = [ensure_context(atom) for atom in atom_names]

        if not all(
            _is_neutral_symbol(atom, None, evaluation) for atom in full_atom_names
        ):
            optimize = False
        else:
            optimize = True

    if optimize:

        def construct(leaves):
            expr = Expression(head)
            expr._leaves = list(leaves)
            sym = set(chain([head.get_name()], full_atom_names))
            expr._cache = ExpressionCache(evaluation.definitions.now, sym, None)
            return expr

    else:

        def construct(leaves):
            expr = Expression(head)
            expr._leaves = list(leaves)
            return expr

    return construct


def string_list(head, leaves, evaluation):
    return atom_list_constructor(evaluation, head, "String")(leaves)<|MERGE_RESOLUTION|>--- conflicted
+++ resolved
@@ -1017,33 +1017,19 @@
         If kwarg n_evaluation is given, apply N first to the expression.
         """
         from mathics.builtin.base import mathics_to_python
-<<<<<<< HEAD
-        n_evaluation = kwargs.get('n_evaluation')
-        head_name = self._head.get_name()
-        if n_evaluation is not None:
-            if head_name == 'System`Function':
-=======
 
         n_evaluation = kwargs.get("n_evaluation")
         head_name = self._head.get_name()
         if n_evaluation is not None:
             if head_name == "System`Function":
->>>>>>> e8a54405
                 compiled = Expression("System`Compile", *(self._leaves))
                 compiled = compiled.evaluate(n_evaluation)
                 if compiled.get_head_name() == "System`CompiledFunction":
                     return compiled.leaves[2].cfunc
-<<<<<<< HEAD
-            value = Expression('N', self).evaluate(n_evaluation)
-            return value.to_python()
-
-        if head_name == 'System`DirectedInfinity' and len(self._leaves) == 1:
-=======
             value = Expression("N", self).evaluate(n_evaluation)
             return value.to_python()
 
         if head_name == "System`DirectedInfinity" and len(self._leaves) == 1:
->>>>>>> e8a54405
             direction = self._leaves[0].get_int_value()
             if direction == 1:
                 return math.inf
