--- conflicted
+++ resolved
@@ -1,9 +1,5 @@
 #!/usr/bin/env python3
-<<<<<<< HEAD
-#cython: language_level=3
-=======
 # cython: language_level=3
->>>>>>> c7113d3e
 # -*- coding: utf-8 -*-
 
 
@@ -1357,11 +1353,7 @@
             if leaf.get_head().same(head):
                 if dim is None:
                     dim = len(leaf.leaves)
-<<<<<<< HEAD
-                    items = [(items + [innerleaf]) for innerleaf in leaf.leaves]
-=======
                     items = [(items + [subleaf]) for subleaf in leaf.leaves]
->>>>>>> c7113d3e
                 elif len(leaf.leaves) != dim:
                     evaluation.message('Thread', 'tdlen')
                     return True, self
