# cython: language_level=3
# -*- coding: utf-8 -*-

import sympy
import math
import time

import typing
from typing import Any, Callable, Iterable, Optional, Tuple, Union
from itertools import chain
from bisect import bisect_left

from mathics.core.atoms import from_python, Number, Integer

# FIXME: adjust mathics.core.attributes to uppercase attribute names
from mathics.core.attributes import (
    flat as FLAT,
    hold_all as HOLD_ALL,
    hold_all_complete as HOLD_ALL_COMPLETE,
    hold_first as HOLD_FIRST,
    hold_rest as HOLD_REST,
    listable as LISTABLE,
    no_attributes as NO_ATTRIBUTES,
    numeric_function as NUMERIC_FUNCTION,
    orderless as ORDERLESS,
    sequence_hold as SEQUENCE_HOLD,
)
from mathics.core.convert import sympy_symbol_prefix, SympyExpression
from mathics.core.element import ensure_context, ElementsProperties
from mathics.core.evaluation import Evaluation
from mathics.core.interrupt import ReturnInterrupt
from mathics.core.number import dps
from mathics.core.symbols import (
    Atom,
    BaseElement,
    EvalMixin,
    Monomial,
    NumericOperators,
    Symbol,
    SymbolList,
    SymbolN,
    SymbolTrue,
    system_symbols,
)
from mathics.core.systemsymbols import (
    SymbolAborted,
    SymbolAlternatives,
    SymbolDirectedInfinity,
    SymbolBlank,
    SymbolSequence,
    SymbolTimes,
)
from mathics.core.atoms import String

# from mathics.core.util import timeit

SymbolBlankSequence = Symbol("System`BlankSequence")
SymbolBlankNullSequence = Symbol("System`BlankNullSequence")
SymbolCompile = Symbol("Compile")
SymbolCompiledFunction = Symbol("CompiledFunction")
SymbolCondition = Symbol("Condition")
SymbolDefault = Symbol("Default")
SymbolFunction = Symbol("Function")
SymbolOptional = Symbol("Optional")
SymbolOptionsPattern = Symbol("OptionsPattern")
SymbolPattern = Symbol("Pattern")
SymbolPatternTest = Symbol("PatternTest")
SymbolSlot = Symbol("Slot")
SymbolSlotSequence = Symbol("SlotSequence")
SymbolVerbatim = Symbol("Verbatim")


symbols_arithmetic_operations = system_symbols(
    "Sqrt",
    "Times",
    "Plus",
    "Subtract",
    "Minus",
    "Power",
    "Abs",
    "Divide",
    "Sin",
)


class BoxError(Exception):
    def __init__(self, box, form) -> None:
        super().__init__("Box %s cannot be formatted as %s" % (box, form))
        self.box = box
        self.form = form


# ExpressionCache keeps track of the following attributes for one Expression instance:

# time: (1) the last time (in terms of Definitions.now) this expression was evaluated
#   or (2) None, if the current expression has not yet been evaluated (i.e. is new or
#   changed).
# symbols: (1) a set of symbols occuring in this expression's head, its elements'
#   heads, any of its sub expressions' heads or as Symbol leaves somewhere (maybe deep
#   down) in the expression tree start by this expressions' leaves, or (2) None, if no
#   information on which symbols are contained in this expression is available
# sequences: (1) a list of element indices that indicate the position of all Sequence
#   heads that are either in the element's head or any of the indicated elements's sub
#   expressions' heads, or (2) None, if no information is available.


class ExpressionCache:
    def __init__(self, time=None, symbols=None, sequences=None, copy=None):
        if copy is not None:
            time = time or copy.time
            symbols = symbols or copy.symbols
            sequences = sequences or copy.sequences
        self.time = time
        self.symbols = symbols
        self.sequences = sequences

    def copy(self):
        return ExpressionCache(self.time, self.symbols, self.sequences)

    def sliced(self, lower, upper):
        # indicates that the Expression's leaves have been slices with
        # the given indices.

        seq = self.sequences

        if seq:
            a = bisect_left(seq, lower)  # all(val >= i for val in seq[a:])
            b = bisect_left(seq, upper)  # all(val >= j for val in seq[b:])
            new_sequences = tuple(x - lower for x in seq[a:b])
        elif seq is not None:
            new_sequences = tuple()
        else:
            new_sequences = None

        return ExpressionCache(self.time, self.symbols, new_sequences)

    def reordered(self):
        # indicates that the Expression's leaves have been reordered
        # or reduced (i.e. that the leaves have changed, but that
        # no new element instances were added).

        sequences = self.sequences

        # note that we keep sequences == [], since they are fine even
        # after having reordered leaves.
        if sequences:
            sequences = None

        return ExpressionCache(None, self.symbols, sequences)

    @staticmethod
    def union(expressions, evaluation) -> Optional["ExpressionCache"]:
        definitions = evaluation.definitions

        for expr in expressions:
            if not hasattr(expr, "_cache") or expr.is_uncertain_final_definitions(
                definitions
            ):
                return None

        # FIXME: this is workaround the current situtation that some
        # Atoms, like String, have a cache even though they don't need
        # it, by virtue of this getting set up in
        # BaseElement.__init__. Removing the self._cache in there the
        # causes Boxing to mess up. Untangle this mess.
        if expr._cache is None:
            return None

        symbols = set.union(*[expr._cache.symbols for expr in expressions])

        return ExpressionCache(
            definitions.now, symbols, None if "System`Sequence" in symbols else tuple()
        )


class Expression(BaseElement, NumericOperators, EvalMixin):
    """
    A Mathics M-Expression.

    A Mathics M-Expression is a list where the head is a function designator.
    (In the more common S-Expression the head is an a Symbol. In Mathics this can be
    an expression that acts as a function.

    positional Arguments:
        - head -- The head of the M-Expression
        - *elements - optional: the remaining elements

    Keyword Arguments:
        - element_properties -- properties of the collection of elements
    """

    head: "Symbol"
    leaves: typing.List[Any]
    _sequences: Any

    def __init__(
        self, head, *elements, elements_properties: Optional[ElementsProperties] = None
    ):
        self.options = None
        self.pattern_sequence = False
        if isinstance(head, str):
            # We should fix or convert to to_expression all nonSymbol uses.
            head = Symbol(head)

        self._head = head

        # Note: After we make a pass over all Expression() calls, this line will get removed
        # and replaced with the two commented-out lines below:
        self._elements, self.elements_properties = convert_expression_elements(
            elements, from_python
        )
        assert isinstance(self._elements, tuple)
        # self._elements = elements
        # self.elements_properties = elements_properties

        self._sequences = None
        self._cache = None
        # comment @mmatera: this cache should be useful in BoxConstruct, but not
        # here...
        self._format_cache = None

    def __getnewargs__(self):
        return (self._head, self._elements)

    def __hash__(self):
        return hash(("Expression", self._head) + tuple(self._elements))

    def __repr__(self) -> str:
        return "<Expression: %s>" % self

    def __str__(self) -> str:
        return "%s[%s]" % (
            self._head,
            ", ".join([element.__str__() for element in self._elements]),
        )

    def _as_sympy_function(self, **kwargs) -> sympy.Function:
        sym_args = [element.to_sympy(**kwargs) for element in self._elements]

        if None in sym_args:
            return None

        f = sympy.Function(str(sympy_symbol_prefix + self.get_head_name()))
        return f(*sym_args)

    # Note: this function is called a *lot* so it needs to be fast.
    def _build_elements_properties(self):
        """
        Compute ElementsProperties and store in self.elements_properties
        """

        # All of the properties start out optimistic (True) and are reset when that proves wrong.
        self.elements_properties = ElementsProperties(True, True, True)

        last_element = None
        for element in self._elements:
            # Test for the three properties mentioned above.
            if not element.is_literal:
                self.elements_properties.elements_fully_evaluated = False
            if isinstance(element, Expression):
                self.elements_properties.is_flat = False
                if self.elements_properties.elements_fully_evaluated:
                    self._elements_fully_evaluated = (
                        element.elements_properties.elements_fully_evaluated
                    )

            if self.elements_properties.is_ordered and last_element is not None:
                try:
                    self.elements_properties.is_ordered = last_element <= element
                except Exception:
                    self.elements_properties.is_ordered = False
            last_element = element

    def _flatten_sequence(self, sequence, evaluation) -> "Expression":
        indices = self.sequences()
        if not indices:
            return self

        elements = self._elements

        flattened = []
        extend = flattened.extend

        k = 0
        for i in indices:
            extend(elements[k:i])
            extend(sequence(elements[i]))
            k = i + 1
        extend(elements[k:])

        return self.restructure(self._head, flattened, evaluation)

    def _no_symbol(self, symbol_name):
        # if this return True, it's safe to say that self.elements or its
        # sub elements contain no Symbol with symbol_name. if this returns
        # False, such a Symbol might or might not exist.

        cache = self._cache
        if cache is None:
            return False

        symbols = cache.symbols
        if symbols is not None and symbol_name not in symbols:
            return True
        else:
            return False

    def _rebuild_cache(self):
        cache = self._cache

        if cache is None:
            time = None
        elif cache.symbols is None:
            time = cache.time
        elif cache.sequences is None:
            time = cache.time
        else:
            return cache

        sym = set((self.get_head_name(),))
        seq = []

        for i, element in enumerate(self._elements):
            if isinstance(element, Expression):
                element_symbols = element._rebuild_cache().symbols
                sym.update(element_symbols)
                if "System`Sequence" in element_symbols:
                    seq.append(i)
            elif isinstance(element, Symbol):
                sym.add(element.get_name())

        cache = ExpressionCache(time, sym, seq)
        self._cache = cache
        return cache

    def _timestamp_cache(self, evaluation):
        self._cache = ExpressionCache(evaluation.definitions.now, copy=self._cache)

    # comment @mmatera: I think that the methods ``boxes_to_`` does not belong
    # here but to a specialized class for holding ``Box*`` expressions.
    # Box expressions shouldn't be evaluated, because are a kind of Literal, describing
    # a way in which certain expression should be shown.
    # In this PR (#181) I propose a basic implementation of a ``BoxExpression`` class.
    # ``BoxExpression``  shouldn't implement many of the methods related to ``evaluation``
    # and rewritting. Also, BoxExpressions must be build just from other ``BoxExpression``,
    # ``String`` and ``Lists``.

    def boxes_to_text(self, **options) -> str:
        """
        From a Boxed expression, produces a text representation.
        """
        # Idea @mmatera: All the Boxes expressions should be implemented as a different class
        # which implements these ``boxes_to_*`` methods.

        is_style, options = self.process_style_box(options)
        if is_style:
            return self.elements[0].boxes_to_text(**options)
        if self.has_form("RowBox", 1) and self.elements[0].has_form(  # nopep8
            "List", None
        ):
            return "".join(
                [
                    element.boxes_to_text(**options)
                    for element in self.elements[0].elements
                ]
            )
        elif self.has_form("SuperscriptBox", 2):
            return "^".join(
                [element.boxes_to_text(**options) for element in self.elements]
            )
        elif self.has_form("FractionBox", 2):
            return "/".join(
                [
                    " ( " + element.boxes_to_text(**options) + " ) "
                    for element in self.elements
                ]
            )
        else:
            raise BoxError(self, "text")

    def boxes_to_mathml(self, **options) -> str:
        is_style, options = self.process_style_box(options)
        if is_style:
            return self.elements[0].boxes_to_mathml(**options)
        name = self._head.get_name()
        if (
            name == "System`RowBox"
            and len(self.elements) == 1
            and self.elements[0].get_head() is SymbolList  # nopep8
        ):
            result = []
            inside_row = options.get("inside_row")
            # inside_list = options.get('inside_list')
            options = options.copy()

            def is_list_interior(content):
                if content.has_form("List", None) and all(
                    element.get_string_value() == ","
                    for element in content.elements[1::2]
                ):
                    return True
                return False

            is_list_row = False
            if (
                len(self.elements[0].elements) == 3
                and self.elements[0].elements[0].get_string_value() == "{"  # nopep8
                and self.elements[0].elements[2].get_string_value() == "}"
                and self.elements[0].elements[1].has_form("RowBox", 1)
            ):
                content = self.elements[0].elements[1].elements[0]
                if is_list_interior(content):
                    is_list_row = True

            if not inside_row and is_list_interior(self.elements[0]):
                is_list_row = True

            if is_list_row:
                options["inside_list"] = True
            else:
                options["inside_row"] = True

            for element in self._elements[0].get_elements():
                result.append(element.boxes_to_mathml(**options))
            return "<mrow>%s</mrow>" % " ".join(result)
        else:
            options = options.copy()
            options["inside_row"] = True
            if name == "System`SuperscriptBox" and len(self._elements) == 2:
                return "<msup>%s %s</msup>" % (
                    self.elements[0].boxes_to_mathml(**options),
                    self.elements[1].boxes_to_mathml(**options),
                )
            if name == "System`SubscriptBox" and len(self._elements) == 2:
                return "<msub>%s %s</msub>" % (
                    self.elements[0].boxes_to_mathml(**options),
                    self.elements[1].boxes_to_mathml(**options),
                )
            if name == "System`SubsuperscriptBox" and len(self._elements) == 3:
                return "<msubsup>%s %s %s</msubsup>" % (
                    self.elements[0].boxes_to_mathml(**options),
                    self.elements[1].boxes_to_mathml(**options),
                    self.elements[2].boxes_to_mathml(**options),
                )
            elif name == "System`FractionBox" and len(self._elements) == 2:
                return "<mfrac>%s %s</mfrac>" % (
                    self.elements[0].boxes_to_mathml(**options),
                    self.elements[1].boxes_to_mathml(**options),
                )
            elif name == "System`SqrtBox" and len(self._elements) == 1:
                return "<msqrt>%s</msqrt>" % (
                    self.elements[0].boxes_to_mathml(**options)
                )
            elif name == "System`GraphBox":
                return "<mi>%s</mi>" % (self.elements[0].boxes_to_mathml(**options))
            else:
                raise BoxError(self, "xml")

    def boxes_to_tex(self, **options) -> str:
        def block(tex, only_subsup=False):
            if len(tex) == 1:
                return tex
            else:
                if not only_subsup or "_" in tex or "^" in tex:
                    return "{%s}" % tex
                else:
                    return tex

        is_style, options = self.process_style_box(options)
        if is_style:
            return self.elements[0].boxes_to_tex(**options)
        name = self._head.get_name()
        if (
            name == "System`RowBox"
            and len(self.elements) == 1
            and self.elements[0].get_head_name() == "System`List"  # nopep8
        ):
            return "".join(
                [
                    element.boxes_to_tex(**options)
                    for element in self.elements[0].elements
                ]
            )
        elif name == "System`SuperscriptBox" and len(self.elements) == 2:
            tex1 = self.elements[0].boxes_to_tex(**options)
            sup_string = self.elements[1].get_string_value()
            if sup_string == "\u2032":
                return "%s'" % tex1
            elif sup_string == "\u2032\u2032":
                return "%s''" % tex1
            else:
                return "%s^%s" % (
                    block(tex1, True),
                    block(self.elements[1].boxes_to_tex(**options)),
                )
        elif name == "System`SubscriptBox" and len(self.elements) == 2:
            return "%s_%s" % (
                block(self.elements[0].boxes_to_tex(**options), True),
                block(self.elements[1].boxes_to_tex(**options)),
            )
        elif name == "System`SubsuperscriptBox" and len(self._elements) == 3:
            return "%s_%s^%s" % (
                block(self._elements[0].boxes_to_tex(**options), True),
                block(self._elements[1].boxes_to_tex(**options)),
                block(self._elements[2].boxes_to_tex(**options)),
            )
        elif name == "System`FractionBox" and len(self._elements) == 2:
            return "\\frac{%s}{%s}" % (
                self._elements[0].boxes_to_tex(**options),
                self._elements[1].boxes_to_tex(**options),
            )
        elif name == "System`SqrtBox" and len(self._elements) == 1:
            return "\\sqrt{%s}" % self._elements[0].boxes_to_tex(**options)
        else:
            raise BoxError(self, "TeX")

    def clear_cache(self):
        self._cache = None

    def copy(self, reevaluate=False) -> "Expression":
        expr = Expression(self._head.copy(reevaluate))
        expr.elements = tuple(element.copy(reevaluate) for element in self._elements)
        if not reevaluate:
            # rebuilding the cache in self speeds up large operations, e.g.
            # First[Timing[Fold[#1+#2&, Range[750]]]]
            expr._cache = self._rebuild_cache()
        expr.options = self.options
        expr.original = self
        expr._sequences = self._sequences
        expr._format_cache = self._format_cache
        return expr

    def default_format(self, evaluation, form) -> str:
        return "%s[%s]" % (
            self._head.default_format(evaluation, form),
            ", ".join(
                [element.default_format(evaluation, form) for element in self._elements]
            ),
        )

    def do_format(self, evaluation, form):
        if self._format_cache is None:
            self._format_cache = {}
        if isinstance(form, str):

            raise Exception("Expression.do_format\n", form, " should be a Symbol")
            form = Symbol(form)

        last_evaluated_time, expr = self._format_cache.get(form, (None, None))
        if last_evaluated_time is not None and expr is not None:
            symbolname = expr.get_name()
            if symbolname != "":
                if not evaluation.definitions.is_uncertain_final_value(
                    last_evaluated_time, set((symbolname,))
                ):
                    return expr
        expr = super().do_format(evaluation, form)
        self._format_cache[form] = (evaluation.definitions.now, expr)
        return expr

    @property
    def elements(self):
        return self._elements

    @elements.setter
    def elements(self, values: Iterable):
        self._elements = tuple(values)
        # Set to build self.elements_properties on next evaluation()
        self.elements_properties = None

    def equal2(self, rhs: Any) -> Optional[bool]:
        """Mathics two-argument Equal (==)
        returns True if self and rhs are identical.
        """
        if self.sameQ(rhs):
            return True
        # if rhs is an Atom, return None
        elif isinstance(rhs, Atom):
            return None

        head = self._head
        # Here we only need to deal with Expressions.
        equal_heads = head.equal2(rhs._head)
        if not equal_heads:
            return equal_heads
        # From here, we can assume that both heads are the same
        if head in (SymbolList, SymbolSequence):
            if len(self.elements) != len(rhs.elements):
                return False
            for item1, item2 in zip(self.elements, rhs.elements):
                result = item1.equal2(item2)
                if not result:
                    return result
            return True
        elif head in (SymbolDirectedInfinity,):
            return self.elements[0].equal2(rhs.elements[0])
        return None

    # Note that the return type is some subclass of BaseElement, it could be
    # a Real, an Expression, etc. It probably will *not* be a BaseElement since
    # the point of evaluation when there is not an error is to produce a concrete result.
    def evaluate(
        self,
        evaluation: Evaluation,
    ) -> typing.Type["BaseElement"]:
        """
        Apply transformation rules and expression evaluation to ``evaluation`` via
        ``rewrite_apply_eval_step()`` until that method tells us to stop,
        or unti we hit an $IterationLimit or TimeConstrained limit.

        Evaluation is a recusive:``rewrite_apply_eval_step()`` may call us.
        """
        if evaluation.timeout:
            return

        expr = self
        reevaluate = True
        limit = None
        iteration = 1
        names = set()
        definitions = evaluation.definitions

        old_options = evaluation.options
        evaluation.inc_recursion_depth()
        if evaluation.definitions.trace_evaluation:
            if evaluation.definitions.timing_trace_evaluation:
                evaluation.print_out(time.time() - evaluation.start_time)
            evaluation.print_out(
                "  " * evaluation.recursion_depth + "Evaluating: %s" % expr
            )
        try:
            # Evaluation loop:
            while reevaluate:
                # If definitions have not changed in the last evaluation,
                # then evaluating again will produce the same result
                if not expr.is_uncertain_final_definitions(definitions):
                    break

                # Here the names of the lookupname of the expression
                # are stored. This is necesary for the implementation
                # of the builtin `Return[]`
                names.add(expr.get_lookup_name())

                # This loads the default options associated
                # to the expression
                if hasattr(expr, "options") and expr.options:
                    evaluation.options = expr.options

                # ``rewrite_apply_eval_step()`` makes a pass at
                # evaluating the expression. If we know that a further
                # evaluation will not be needed, ``reevaluate`` is set
                # False.  Note that ``rewrite_apply_eval_step()`` can
                # perform further ``evaluate`` and we will recurse
                # back into this routine.
                expr, reevaluate = expr.rewrite_apply_eval_step(evaluation)

                if not reevaluate:
                    break

                # TraceEvaluation[] logging.
                if evaluation.definitions.trace_evaluation:
                    evaluation.print_out(
                        "  " * evaluation.recursion_depth + "-> %s" % expr
                    )
                iteration += 1
                # Check whether we have hit $Iterationlimit: is the number of times
                # ``reevaluate`` came back False in this loop.
                if limit is None:
                    limit = definitions.get_config_value("$IterationLimit")
                    if limit is None:
                        limit = "inf"
                if limit != "inf" and iteration > limit:
                    evaluation.error("$IterationLimit", "itlim", limit)
                    return SymbolAborted

        # "Return gets discarded only if it was called from within the r.h.s.
        # of a user-defined rule."
        # http://mathematica.stackexchange.com/questions/29353/how-does-return-work
        # Otherwise it propogates up.
        #
        except ReturnInterrupt as ret:
            if names.intersection(definitions.user.keys()):
                return ret.expr
            else:
                raise ret
        finally:
            # Restores the state
            evaluation.options = old_options
            evaluation.dec_recursion_depth()

        return expr

    def evaluate_elements(self, evaluation) -> "Expression":
        elements = [
            element.evaluate(evaluation) if isinstance(element, EvalMixin) else element
            for element in self._elements
        ]
        head = self._head.evaluate_elements(evaluation)
        return Expression(head, *elements)

    def filter(self, head, cond, evaluation):
        # faster equivalent to: Expression(head, [element in self.elements if cond(element)])
        return structure(head, self, evaluation).filter(self, cond)

    # FIXME: go over and preserve elements_properties.
    def flatten_pattern_sequence(self, evaluation):
        def sequence(element):
            flattened = element.flatten_pattern_sequence(evaluation)
            if element.get_head() is SymbolSequence and element.pattern_sequence:
                return flattened._elements
            else:
                return [flattened]

        expr = self._flatten_sequence(sequence, evaluation)
        if hasattr(self, "options"):
            expr.options = self.options
        if expr.elements_properties is None:
            expr._build_elements_properties()
        else:
            expr.elements_properties.is_flat = True
        return expr

    def flatten_sequence(self, evaluation):
        def sequence(element):
            if element.get_head_name() == "System`Sequence":
                return element._elements
            else:
                return [element]

        return self._flatten_sequence(sequence, evaluation)

    def flatten_with_respect_to_head(
        self, head, pattern_only=False, callback=None, level=100
    ) -> "Expression":
        """
        Flatten elements in self which have `head` in them.

        The idea is that in an expression like:

           Expression(Plus, 1, Expression(Plus, 2, 3), 4)

        when "Plus" is specified as the head, this expression should get changed to:

           Expression(Plus, 1, 2, 3, 4)

        In other words, all of the Plus operands are collected to together into one operation.
        This is more efficiently evaluated. Note that we only flatten Plus functions, not other functions,
        whether or not they contain Plus.

        So in:
           Expression(Plus, Times(1, 2, Plus(3, 4)))

        the expression is unchanged.

        head: head element to be consdier flattening on. Only expressions with this will be flattened.
              This is always the head element or the next head element of the expression that the
              elements are drawn from


        callback:  a callback function called each time a element is flattened.
        level:   maximum depth to flatten. This often isn't used and seems to have been put in
                 as a potential safety measure possibly for the future. If you don't want a limit
                 on flattening pass a negative number.
        pattern_only: if True, just apply to elements that are pattern_sequence (see ExpressionPattern.get_wrappings)
        """
        if level == 0:
            return self
        if self._no_symbol(head.get_name()):
            return self
        sub_level = level - 1
        do_flatten = False
        for element in self._elements:
            if element.get_head().sameQ(head) and (
                not pattern_only or element.pattern_sequence
            ):
                do_flatten = True
                break
        if do_flatten:
            new_elements = []
            for element in self._elements:
                if element.get_head().sameQ(head) and (
                    not pattern_only or element.pattern_sequence
                ):
                    new_element = element.flatten_with_respect_to_head(
                        head, pattern_only, callback, level=sub_level
                    )
                    if callback is not None:
                        callback(new_element._elements, element)
                    new_elements.extend(new_element._elements)
                else:
                    new_elements.append(element)
            return Expression(self._head, *new_elements)
        else:
            return self

    def get_atoms(self, include_heads=True):
        """Returns a list of atoms involved in the expression."""
        # Comment @mmatera: maybe, what we really want here are the Symbol's
        # involved in the expression, not the atoms.
        if include_heads:
            atoms = self._head.get_atoms()
        else:
            atoms = []
        for element in self._elements:
            atoms.extend(element.get_atoms())
        return atoms

    def get_attributes(self, definitions):
        if self._head is SymbolFunction and len(self._elements) > 2:
            res = self._elements[2]
            if isinstance(res, Symbol):
                return (str(res),)
            elif res.has_form("List", None):
                return set(str(a) for a in res._elements)
        return NO_ATTRIBUTES

    def get_elements(self):
        # print("Use of get_elements is deprecated. Use elements instead.")
        return self._elements

    # Compatibily with old code. Deprecated, but remove after a little bit
    get_leaves = get_elements

    def get_head(self):
        return self._head

    def get_head_name(self):
        return self._head.name if isinstance(self._head, Symbol) else ""

    def get_lookup_name(self) -> bool:
        lookup_symbol = self._head
        while True:
            if isinstance(lookup_symbol, Symbol):
                return lookup_symbol.name
            if isinstance(lookup_symbol, Atom):
                return lookup_symbol.get_head().name
            lookup_symbol = lookup_symbol._head

    def get_mutable_elements(self) -> list:
        """
        Return a shallow mutable copy of the elements
        """
        return list(self._elements)

    def get_option_values(
        self, evaluation, allow_symbols=False, stop_on_error=True
    ) -> dict:
        """
        Build a dictionary of options from an expression.
        For example Symbol("Integrate").get_option_values(evaluation, allow_symbols=True)
        will return a list of options associated to the definition of the symbol "Integrate".
        """
        options = self
        if options.has_form("List", None):
            options = options.flatten_with_respect_to_head(SymbolList)
            values = options.elements
        else:
            values = [options]
        option_values = {}
        for option in values:
            symbol_name = option.get_name()
            if allow_symbols and symbol_name:
                options = evaluation.definitions.get_options(symbol_name)
                option_values.update(options)
            else:
                if not option.has_form(("Rule", "RuleDelayed"), 2):
                    if stop_on_error:
                        return None
                    else:
                        continue
                name = option.leaves[0].get_name()
                if not name and isinstance(option.leaves[0], String):
                    name = ensure_context(option.leaves[0].get_string_value())
                if not name:
                    if stop_on_error:
                        return None
                    else:
                        continue
                option_values[name] = option.leaves[1]
        return option_values

    def get_sort_key(self, pattern_sort=False):

        if pattern_sort:
            """
            Pattern sort key structure:
            0: 0/2:        Atom / Expression
            1: pattern:    0 / 11-31 for blanks / 1 for empty Alternatives /
                               40 for OptionsPattern
            2: 0/1:        0 for PatternTest
            3: 0/1:        0 for Pattern
            4: 0/1:        1 for Optional
            5: head / 0 for atoms
            6: leaves / 0 for atoms
            7: 0/1:        0 for Condition
            """

            head = self._head
            pattern = 0
            if head is SymbolBlank:
                pattern = 1
            elif head is SymbolBlankSequence:
                pattern = 2
            elif head is SymbolBlankNullSequence:
                pattern = 3
            if pattern > 0:
                if self._elements:
                    pattern += 10
                else:
                    pattern += 20
            if pattern > 0:
                return [
                    2,
                    pattern,
                    1,
                    1,
                    0,
                    head.get_sort_key(True),
                    tuple(element.get_sort_key(True) for element in self._elements),
                    1,
                ]

            if head is SymbolPatternTest:
                if len(self._elements) != 2:
                    return [3, 0, 0, 0, 0, head, self._elements, 1]
                sub = self._elements[0].get_sort_key(True)
                sub[2] = 0
                return sub
            elif head is SymbolCondition:
                if len(self._elements) != 2:
                    return [3, 0, 0, 0, 0, head, self._elements, 1]
                sub = self._elements[0].get_sort_key(True)
                sub[7] = 0
                return sub
            elif head is SymbolPattern:
                if len(self._elements) != 2:
                    return [3, 0, 0, 0, 0, head, self._elements, 1]
                sub = self._elements[1].get_sort_key(True)
                sub[3] = 0
                return sub
            elif head is SymbolOptional:
                if len(self._elements) not in (1, 2):
                    return [3, 0, 0, 0, 0, head, self._elements, 1]
                sub = self._elements[0].get_sort_key(True)
                sub[4] = 1
                return sub
            elif head is SymbolAlternatives:
                min_key = [4]
                min = None
                for element in self._elements:
                    key = element.get_sort_key(True)
                    if key < min_key:
                        min = element
                        min_key = key
                if min is None:
                    # empty alternatives -> very restrictive pattern
                    return [2, 1]
                return min_key
            elif head is SymbolVerbatim:
                if len(self._elements) != 1:
                    return [3, 0, 0, 0, 0, head, self._elements, 1]
                return self._elements[0].get_sort_key(True)
            elif head is SymbolOptionsPattern:
                return [2, 40, 0, 1, 1, 0, head, self._elements, 1]
            else:
                # Append [4] to leaves so that longer expressions have higher
                # precedence
                return [
                    2,
                    0,
                    1,
                    1,
                    0,
                    head.get_sort_key(True),
                    tuple(
                        chain(
                            (element.get_sort_key(True) for element in self._elements),
                            ([4],),
                        )
                    ),
                    1,
                ]
        else:
            exps = {}
            head = self._head
            if head is SymbolTimes:
                for element in self._elements:
                    name = element.get_name()
                    if element.has_form("Power", 2):
                        var = element._elements[0].get_name()
                        exp = element._elements[1].round_to_float()
                        if var and exp is not None:
                            exps[var] = exps.get(var, 0) + exp
                    elif name:
                        exps[name] = exps.get(name, 0) + 1
            elif self.has_form("Power", 2):
                var = self._elements[0].get_name()
                exp = self._elements[1].round_to_float()
                if var and exp is not None:
                    exps[var] = exps.get(var, 0) + exp
            if exps:
                return [
                    1 if self.is_numeric() else 2,
                    2,
                    Monomial(exps),
                    1,
                    head,
                    self._elements,
                    1,
                ]
            else:
                return [1 if self.is_numeric() else 2, 3, head, self._elements, 1]

    @property
    def is_literal(self) -> bool:
        """
        True if the value doesn't change after evaluation, i.e. a
        value is set and it does not depend on definition
        bindings. That is why, in contrast to
        `is_uncertain_final_definitions()` we don't need a
        `definitions` parameter.
        """
        # Right now we are pessimisitic. We might consider changing this for
        # Lists. Lists definitions can't be changed right?
        return False
        # If we have a List we may do something like:
        # return self._elements_fully_evaluated

    def is_uncertain_final_definitions(self, definitions) -> bool:
        """
        Used in Expression.evaluate() to determine if we need to reevaluate
        an expression.
        """

        # Some Atoms just don't have a cache.
        if not hasattr(self, "_cache"):
            return False

        cache = self._cache

        # FIXME: why do we return True when no cache is found? Explain.
        if cache is None:
            return True

        time = cache.time

        if time is None:
            return True

        if cache.symbols is None:
            cache = self._rebuild_cache()

        return definitions.is_uncertain_final_value(time, cache.symbols)

    def has_form(self, heads, *element_counts):
        """
        element_counts:
            (,):        no elements allowed
            (None,):    no constraint on number of elements
            (n, None):  element count >= n
            (n1, n2, ...):    element count in {n1, n2, ...}
        """

        head_name = self._head.get_name()

        if isinstance(heads, (tuple, list, set)):
            if head_name not in [ensure_context(h) for h in heads]:
                return False
        else:
            if head_name != ensure_context(heads):
                return False
        if not element_counts:
            return False
        if element_counts and element_counts[0] is not None:
            count = len(self._elements)
            if count not in element_counts:
                if (
                    len(element_counts) == 2
                    and element_counts[1] is None  # noqa
                    and count >= element_counts[0]
                ):
                    return True
                else:
                    return False
        return True

    def has_symbol(self, symbol_name) -> bool:
        if self._no_symbol(symbol_name):
            return False
        return self._head.has_symbol(symbol_name) or any(
            element.has_symbol(symbol_name) for element in self._elements
        )

    @property
    def head(self):
        return self._head

    @head.setter
    def head(self, value):
        raise ValueError("Expression.head is write protected.")

    # Deprecated - remove eventually
    @property
    def leaves(self):
        return self._elements

    # Deprecated - remove eventually
    @leaves.setter
    def leaves(self, value):
        raise ValueError("Expression.leaves is write protected.")

    def restructure(self, head, elements, evaluation, structure_cache=None, deps=None):
        """Faster equivalent of: Expression(head, *elements)

        The caller guarantees that _all_ elements are either from
        self.elements (or its subtrees) or from one of the expression given
        in the tuple "deps" (or its subtrees).

        If this method is called repeatedly, and the caller guarantees
        that no definitions change between subsequent calls, then heads_cache
        may be passed an initially empty dict to speed up calls.
        """

        if deps is None:
            deps = self
        # FIXME: look over
        s = structure(head, deps, evaluation, structure_cache=structure_cache)
        return s(list(elements))

    def rewrite_apply_eval_step(self, evaluation) -> typing.Tuple["Expression", bool]:
        """Perform a single rewrite/apply/eval step of the bigger
        Expression.evaluate() process.

        We return the Expression as well as a Boolean which indicates
        whether the caller `evaluate()` should consider reevaluating
        the expression.

        Note that this is a recursive process: we may call something
        that may call our parent: evaluate() which calls us again.

        Also note that this step is time consuming, complicated, and involved.

        Therefore, subclasses of the BaseEvaluation class may decide
        to specialize this code so that it is simpler and faster. In
        particular, a specialization for a particular kind of object
        like a particular kind of Atom, may decide it does not need to
        do the rule rewriting step. Or that it knows that after
        performing this step no further transformation is needed.

        See also https://mathics-development-guide.readthedocs.io/en/latest/extending/code-overview/evaluation.html#detailed-rewrite-apply-eval-process
        """

        # Step 1 : evaluate the Head and get its Attributes. These attributes, used later, include
        # HoldFirst / HoldAll / HoldRest / HoldAllComplete.

        # Note: self._head can be not just a symbol, but some arbitrary expression.
        # This is what makes expressions in Mathics be M-expressions rather than
        # S-expressions.
        head = self._head.evaluate(evaluation)

        attributes = head.get_attributes(evaluation.definitions)

        if self.elements_properties is None:
            self._build_elements_properties()

        # @timeit
        def eval_elements():
            # @timeit
            def eval_range(indices):
                recompute_properties = False
                for index in indices:
                    element = elements[index]
                    if not element.has_form("Unevaluated", 1):
                        if isinstance(element, EvalMixin):
                            new_value = element.evaluate(evaluation)
                            # We need id() because != by itself is too permissive
<<<<<<< HEAD
                            if id(elements[index]) != id(new_value):
=======
                            if id(element) != id(new_value):
>>>>>>> e0aa9001
                                recompute_properties = True
                                elements[index] = new_value

                if recompute_properties:
                    self._build_elements_properties()

            # @timeit
            def rest_range(indices):
                if not HOLD_ALL_COMPLETE & attributes:
                    if self._no_symbol("System`Evaluate"):
                        return
                    recompute_properties = False
                    for index in indices:
                        element = elements[index]
                        if element.has_form("Evaluate", 1):
                            if isinstance(element, EvalMixin):
                                new_value = element.evaluate(evaluation)
                                # We need id() because != by itself is too permissive
                                if id(new_value) != id(element):
                                    elements[index] = new_value
                                    recompute_properties = True

                    if recompute_properties:
                        self._build_elements_properties()

            if (HOLD_ALL | HOLD_ALL_COMPLETE) & attributes:
                # eval_range(range(0, 0))
                rest_range(range(len(elements)))
            elif HOLD_FIRST & attributes:
                rest_range(range(0, min(1, len(elements))))
                eval_range(range(1, len(elements)))
            elif HOLD_REST & attributes:
                eval_range(range(0, min(1, len(elements))))
                rest_range(range(1, len(elements)))
            else:
                eval_range(range(len(elements)))
                # rest_range(range(0, 0))

        # Step 2: Build a new expression. If it can be avoided, we take care not
        # to:
        # * evaluate elements,
        # * run to_python() on them in Expression construction, or
        # * convert Expression elements from a tuple to a list and back

        if self.elements_properties.elements_fully_evaluated:
            elements = self._elements
            new = Expression(
                head, *self._elements, elements_properties=self.elements_properties
            )
        else:
            elements = self.get_mutable_elements()
            # FIXME: see if we can preserve elements properties in eval_elements()
            eval_elements()
            new = Expression(head, *elements)
            new._build_elements_properties()

        # Step 3: Now, process the attributes of head
        # If there are sequence, flatten them if the attributes allow it.
        if (
            not new.elements_properties.is_flat
            and not (SEQUENCE_HOLD | HOLD_ALL_COMPLETE) & attributes
        ):
            # This step is applied to most of the expressions
            # and could be heavy for expressions with many elements (like long lists)
            # however, most of the times, expressions does not have `Sequence` expressions
            # inside. Now this is handled by caching the sequences.
            new = new.flatten_sequence(evaluation)
            if new.elements_properties is None:
                new._build_elements_properties()
            elements = new._elements

        # comment @mmatera: I think this is wrong now, because alters singletons... (see PR #58)
        # The idea is to mark which elements was marked as "Unevaluated"
        # Also, this consumes time for long lists, and is useful just for a very unfrequent
        # expressions, involving `Unevaluated` elements.
        for element in elements:
            element.unevaluated = False

        # If HoldAllComplete Attribute (flag ``HOLD_ALL_COMPLETE``) is not set,
        # and the expression has elements of the form  `Unevaluated[element]`
        # change them to `element` and set a flag `unevaluated=True`
        # If the evaluation fails, use this flag to restore back the initial form
        # Unevaluated[element]

        # comment @mmatera:
        # what we need here is some way to track which elements are marked as
        # Unevaluated, that propagates by flatten, and at the end,
        # to recover a list of positions that (eventually)
        # must be marked again as Unevaluated.

        if not HOLD_ALL_COMPLETE & attributes:
            dirty_elements = None

            for index, element in enumerate(elements):
                if element.has_form("Unevaluated", 1):
                    if dirty_elements is None:
                        dirty_elements = list(elements)
                    dirty_elements[index] = element._elements[0]
                    dirty_elements[index].unevaluated = True

            if dirty_elements:
                new = Expression(head, *dirty_elements)
                elements = dirty_elements

        # If the Attribute ``Flat`` (flag ``FLAT``) is set, calls
        # flatten with a callback that set elements as unevaluated
        # too.
        def flatten_callback(new_elements, old):
            for element in new_elements:
                element.unevaluated = old.unevaluated

        if FLAT & attributes:
            new = new.flatten_with_respect_to_head(new._head, callback=flatten_callback)
            if new.elements_properties is None:
                new._build_elements_properties()

        # If the attribute `Orderless` is set, sort the elements, according to the
        # `get_sort` criteria.
        # the most expensive part of this is to build the sort key.
        if not new.elements_properties.is_ordered and (ORDERLESS & attributes):
            new.sort()

        # Step 4:  Rebuild the ExpressionCache, which tracks which symbols
        # where involved, the Sequence`s present, and the last time they have changed.

        new._timestamp_cache(evaluation)

        # Step 5: Must we need to thread-rewrite the expression?
        #
        # Threading is needed when head has the ``Listable``
        # Attribute (or flag ``LISTABLE``).
        # ``Expression.thread`` rewrites the expression:
        #  ``F[{a,b,c,...}]`` as:
        #  ``{F[a], F[b], F[c], ...}``.

        # Note: Threading here is different from Python or OS threads,
        # even though the intent of this attribute was to allow for
        # hardware threading to make use of more cores.
        #
        # Right now, we do not make use of Python thread or hardware
        # threading.  Still, we need to perform this rewrite to
        # maintain correct semantic behavior.
        if LISTABLE & attributes:
            done, threaded = new.thread(evaluation)
            if done:
                if threaded.sameQ(new):
                    new._timestamp_cache(evaluation)
                    return new, False
                else:
                    return threaded, True

        # Step 6: Now,the next step is to look at the rules associated to
        # 1. the upvalues of each element
        # 2. the downvalues / subvalues associated to the lookup_name
        # if the lookup values matches or not the head.
        # For example for an expression F[a, 1, b,a]
        #
        # first look for upvalue rules associated to a.
        # If it finds it, try to apply the corresponding rule.
        #    If it success, (the result is not None)
        #      returns  result, reevaluate. reevaluate is True if the result is a different expression, and is EvalMixin.
        #    If the rule fails, continues with the next element.
        #
        # The next element is a number, so do not have upvalues. Then tries with upvalues from b.
        # If it does not have  success, tries look at the next element. but the next element is again a. So, it skip it.
        # Then, as new.head_name() == new.get_lookup_name(),  (because F is a symbol) tryies with the
        # downvalues rules. If instead of "F[a, 1, a, c]" we had  "Q[s][a,1,a,c]",
        # the routine would look for the subvalues of `Q`.
        #
        # For `Plus` and `Times`, WMA behaves slightly different when deals with numbers. For example,
        # ```
        # Unprotect[Plus];
        # Plus[2,3]:=fish;
        # Plus[2,3]
        # ```
        # in mathics results in  `fish`, but in WL results in  `5`. This special behaviour suggests
        # that WMA process in a different way certain symbols.

        def rules():
            rules_names = set()
            if not HOLD_ALL_COMPLETE & attributes:
                for element in elements:
                    if not isinstance(element, EvalMixin):
                        continue
                    name = element.get_lookup_name()
                    if len(name) > 0:  # only lookup rules if this is a symbol
                        if name not in rules_names:
                            rules_names.add(name)
                            for rule in evaluation.definitions.get_upvalues(name):
                                yield rule
            lookup_name = new.get_lookup_name()
            if lookup_name == new.get_head_name():
                for rule in evaluation.definitions.get_downvalues(lookup_name):
                    yield rule
            else:
                # Subvalues applies for expressions of the form `D[1][f][x]`
                # For this expression, the `head` would be `D[1][f]`
                # while its `lookup_name` would be `D`.
                for rule in evaluation.definitions.get_subvalues(lookup_name):
                    yield rule

        for rule in rules():
            result = rule.apply(new, evaluation, fully=False)
            if result is not None:
                if not isinstance(result, EvalMixin):
                    return result, False
                if result.sameQ(new):
                    new._timestamp_cache(evaluation)
                    return new, False
                else:
                    return result, True

        # Step 7: If we are here, is because we didn't find any rule that matches with the expression.

        dirty_elements = None

        # Expression did not change, re-apply Unevaluated
        for index, element in enumerate(new._elements):
            if element.unevaluated:
                if dirty_elements is None:
                    dirty_elements = list(new._elements)
                dirty_elements[index] = Expression("Unevaluated", element)

        if dirty_elements:
            new = Expression(head)
            new.elements = dirty_elements

        # Step 8: Update the cache. Return the new compound Expression and indicate that no further evaluation is needed.
        new._timestamp_cache(evaluation)
        return new, False

    #  Now, let's see how much take each step for certain typical expressions:
    #  (assuming that "F" and "a1", ... "a100" are undefined symbols, and n0->0, n1->1,..., n99->99)
    #
    #  Expr1: Expression("F", 1)                       (trivial evaluation to a short expression)
    #  Expr2: Expression("F", 0, 1, 2, .... 99)        (trivial evaluation to a long expression, with just numbers)
    #  Expr3: Expression("F", a0, a2, ...., a99)       (trivial evaluation to a long expression, with just undefined symbols)
    #  Expr4: Expression("F", n0, n2, ...., n99)       (trivial evaluation to a long expression, with just undefined symbols)
    #  Expr5: Expression("Plus", 99,..., 0)            (nontrivial evaluation to a long expression, with just undefined symbols)
    #  Expr6: Expression("Plus", a99,..., a0)          (nontrivial evaluation to a long expression, with just undefined symbols)
    #  Expr7: Expression("Plus", n99,..., n0)          (nontrivial evaluation to a long expression, with just undefined symbols)
    #  Expr8: Expression("Plus", n1,..., n1)           (nontrivial evaluation to a long expression, with just undefined symbols)
    #

    def round_to_float(self, evaluation=None, permit_complex=False) -> Optional[float]:
        """
        Round to a Python float. Return None if rounding is not possible.
        This can happen if self or evaluation is NaN.
        """

        if evaluation is None:
            value = self
        elif isinstance(evaluation, sympy.core.numbers.NaN):
            return None
        else:
            value = self.create_expression(SymbolN, self).evaluate(evaluation)
        if hasattr(value, "round") and hasattr(value, "get_float_value"):
            value = value.round()
            return value.get_float_value(permit_complex=permit_complex)
        return None

    def sameQ(self, other: BaseElement) -> bool:
        """Mathics SameQ"""
        if not isinstance(other, Expression):
            return False
        if self is other:
            return True
        if not self._head.sameQ(other.get_head()):
            return False
        if len(self._elements) != len(other.get_elements()):
            return False
        return all(
            (id(element) == id(oelement) or element.sameQ(oelement))
            for element, oelement in zip(self._elements, other.get_elements())
        )

    def sequences(self):
        cache = self._cache
        if cache:
            seq = cache.sequences
            if seq is not None:
                return seq

        return self._rebuild_cache().sequences

    def set_head(self, head):
        self._head = head
        self._cache = None

    def set_element(self, index: int, value):
        """
        Update element[i] with value
        """
        elements = list(self._elements)
        elements[index] = value
        self.elements = tuple(elements)
        self._cache = None

    def shallow_copy(self) -> "Expression":
        # this is a minimal, shallow copy: head, elements are shared with
        # the original, only the Expression instance is new.

        expr = Expression(
            self._head, *self._elements, elements_properties=self.elements_properties
        )

        # rebuilding the cache in self speeds up large operations, e.g.
        # First[Timing[Fold[#1+#2&, Range[750]]]]
        expr._cache = self._rebuild_cache()
        expr.options = self.options
        # expr.last_evaluated = self.last_evaluated
        return expr

    def slice(self, head, py_slice, evaluation):
        # faster equivalent to: Expression(head, *self.leaves[py_slice])
        return structure(head, self, evaluation).slice(self, py_slice)

    def to_mpmath(self):
        return None

    def to_python(self, *args, **kwargs):
        """
        Convert the Expression to a Python object:
        List[...]  -> Python list
        DirectedInfinity[1] -> inf
        DirectedInfinity[-1] -> -inf
        True/False -> True/False
        Null       -> None
        Symbol     -> '...'
        String     -> '"..."'
        Function   -> python function
        numbers    -> Python number
        If kwarg n_evaluation is given, apply N first to the expression.
        """
        from mathics.builtin.base import mathics_to_python

        n_evaluation = kwargs.get("n_evaluation")
        head = self._head
        if n_evaluation is not None:
            if head is SymbolFunction:
                compiled = Expression(SymbolCompile, *(self._elements))
                compiled = compiled.evaluate(n_evaluation)
                if compiled.get_head() is SymbolCompiledFunction:
                    return compiled.leaves[2].cfunc
            value = Expression(SymbolN, self).evaluate(n_evaluation)
            return value.to_python()

        if head is SymbolDirectedInfinity and len(self._elements) == 1:
            direction = self._elements[0].get_int_value()
            if direction == 1:
                return math.inf
            if direction == -1:
                return -math.inf
        elif head is SymbolList:
            return [element.to_python(*args, **kwargs) for element in self._elements]

        head_name = head.get_name()
        if head_name in mathics_to_python:
            py_obj = mathics_to_python[head_name]
            # Start here
            # if inspect.isfunction(py_obj) or inspect.isbuiltin(py_obj):
            #     args = [element.to_python(*args, **kwargs) for element in self._elements]
            #     return ast.Call(
            #         func=py_obj.__name__,
            #         args=args,
            #         keywords=[],
            #         )
            return py_obj
        return self

    def to_sympy(self, **kwargs):
        from mathics.builtin import mathics_to_sympy

        if "convert_all_global_functions" in kwargs:
            if len(self.leaves) > 0 and kwargs["convert_all_global_functions"]:
                if self.get_head_name().startswith("Global`"):
                    return self._as_sympy_function(**kwargs)

        if "converted_functions" in kwargs:
            functions = kwargs["converted_functions"]
            if len(self._elements) > 0 and self.get_head_name() in functions:
                sym_args = [element.to_sympy() for element in self._elements]
                if None in sym_args:
                    return None
                func = sympy.Function(str(sympy_symbol_prefix + self.get_head_name()))(
                    *sym_args
                )
                return func

        lookup_name = self.get_lookup_name()
        builtin = mathics_to_sympy.get(lookup_name)
        if builtin is not None:
            sympy_expr = builtin.to_sympy(self, **kwargs)
            if sympy_expr is not None:
                return sympy_expr

        return SympyExpression(self)

    def process_style_box(self, options):
        if self.has_form("StyleBox", 1, None):
            rules = self._elements[1:]
            for rule in rules:
                if rule.has_form("Rule", 2):
                    name = rule._elements[0].get_name()
                    value = rule._elements[1]
                    if name == "System`ShowStringCharacters":
                        value = value is SymbolTrue
                        options = options.copy()
                        options["show_string_characters"] = value
                    elif name == "System`ImageSizeMultipliers":
                        if value.has_form("List", 2):
                            m1 = value._elements[0].round_to_float()
                            m2 = value._elements[1].round_to_float()
                            if m1 is not None and m2 is not None:
                                options = options.copy()
                                options["image_size_multipliers"] = (m1, m2)
            return True, options
        else:
            return False, options

    def sort(self, pattern=False):
        """
        Sort the elements using the Python's list-method sort.
        `get_sort_key() is used for comparison if `pattern` is True.
        Otherwise use the the default Python 3.x compare function,
        `__lt__()` that is found in each element.

        `self._cache` is updated if that is not None.
        """
        # There is no in-place sort method on a tuple, because tuples are not
        # mutable. So we turn into a elements into list and use Python's
        # list sort method. Another approach would be to use sorted().
        elements = self.get_mutable_elements()
        if pattern:
            elements.sort(key=lambda e: e.get_sort_key(pattern_sort=True))
        else:
            elements.sort()

        # update `self._elements` and self._cache with the possible permuted order.
        self.elements = elements
        self._build_elements_properties()

        if self._cache:
            self._cache = self._cache.reordered()

    def do_apply_rules(self, rules, evaluation, level=0, options=None):
        """for rule in rules:
        result = rule.apply(self, evaluation, fully=False)
        if result is not None:
            return result"""

        # to be able to access it inside inner function
        new_applied = [False]

        def apply_element(element):
            new, sub_applied = element.do_apply_rules(
                rules, evaluation, level + 1, options
            )
            new_applied[0] = new_applied[0] or sub_applied
            return new

        def descend(expr):
            return Expression(
                expr._head, *[apply_element(element) for element in expr._elements]
            )

        if options is None:  # default ReplaceAll mode; replace breadth first
            result, applied = super().do_apply_rules(rules, evaluation, level, options)
            if applied:
                return result, True
            head, applied = self._head.do_apply_rules(rules, evaluation, level, options)
            new_applied[0] = applied
            return descend(Expression(head, *self._elements)), new_applied[0]
        else:  # Replace mode; replace depth first
            expr = descend(self)
            expr, applied = super(Expression, expr).do_apply_rules(
                rules, evaluation, level, options
            )
            new_applied[0] = new_applied[0] or applied
            if not applied and options["heads"]:
                # heads in Replace are treated at the level of the arguments, i.e. level + 1
                head, applied = expr._head.do_apply_rules(
                    rules, evaluation, level + 1, options
                )
                new_applied[0] = new_applied[0] or applied
                expr = Expression(head, *expr._elements)
            return expr, new_applied[0]

    def replace_vars(
        self, vars, options=None, in_scoping=True, in_function=True
    ) -> "Expression":
        """
        Replace the symbols in the expression by the expressions given in the vars dictionary.
        in_scoping: if `False`, avoid to replace those symbols that are declared internal to the scope.
        in_function: if `True`, and the Expression is of the form Function[{args},body], changes the names of the args
        to avoid replacing them.
        """
        from mathics.builtin.scoping import get_scoping_vars

        if not in_scoping:
            if (
                self._head.get_name()
                in ("System`Module", "System`Block", "System`With")
                and len(self._elements) > 0
            ):  # nopep8

                scoping_vars = set(
                    name for name, new_def in get_scoping_vars(self._elements[0])
                )
                """for var in new_vars:
                    if var in scoping_vars:
                        del new_vars[var]"""
                vars = {
                    var: value for var, value in vars.items() if var not in scoping_vars
                }

        elements = self._elements
        if in_function:
            if (
                self._head is SymbolFunction
                and len(self._elements) > 1
                and (
                    self._elements[0].has_form("List", None)
                    or self._elements[0].get_name()
                )
            ):
                if self._elements[0].get_name():
                    func_params = [self._elements[0].get_name()]
                else:
                    func_params = [
                        element.get_name() for element in self._elements[0]._elements
                    ]
                if "" not in func_params:
                    body = self._elements[1]
                    replacement = {name: Symbol(name + "$") for name in func_params}
                    func_params = [Symbol(name + "$") for name in func_params]
                    body = body.replace_vars(replacement, options, in_scoping)
                    elements = chain(
                        [Expression(SymbolList, *func_params), body], self._elements[2:]
                    )

        if not vars:  # might just be a symbol set via Set[] we looked up here
            return self.shallow_copy()

        return Expression(
            self._head.replace_vars(vars, options=options, in_scoping=in_scoping),
            *[
                element.replace_vars(vars, options=options, in_scoping=in_scoping)
                for element in elements
            ]
        )

    def replace_slots(self, slots, evaluation):
        """
        Replaces Slots (#1, ##, etc) by the corresponding values in `slots`
        """
        if self._head is SymbolSlot:
            if len(self._elements) != 1:
                evaluation.message_args("Slot", len(self._elements), 1)
            else:
                slot = self._elements[0].get_int_value()
                if slot is None or slot < 0:
                    evaluation.message("Function", "slot", self._elements[0])
                elif slot > len(slots) - 1:
                    evaluation.message("Function", "slotn", slot)
                else:
                    return slots[int(slot)]
        elif self._head is SymbolSlotSequence:
            if len(self._elements) != 1:
                evaluation.message_args("SlotSequence", len(self._elements), 1)
            else:
                slot = self._elements[0].get_int_value()
                if slot is None or slot < 1:
                    evaluation.error("Function", "slot", self._elements[0])
            return Expression(SymbolSequence, *slots[slot:])
        elif self._head is SymbolFunction and len(self._elements) == 1:
            # do not replace Slots in nested Functions
            return self
        return Expression(
            self._head.replace_slots(slots, evaluation),
            *[element.replace_slots(slots, evaluation) for element in self._elements]
        )

    def thread(self, evaluation, head=None) -> typing.Tuple[bool, "Expression"]:
        """
        Thread over expressions with head as Head:
        Thread[F[{a,b},{c,d}, G[z,q]],G] -> newexpr = G[F[{a, b}, {c, d}, z], F[{a, b}, {c, d}, q]]

        By default, head=SymbolList

        If the expression has changes, returns True, newexpr
        otherwise, return False, self
        """
        if head is None:
            head = SymbolList

        items = []
        dim = None
        for element in self._elements:
            if element.get_head().sameQ(head):
                if dim is None:
                    dim = len(element._elements)
                    items = [
                        (items + [innerelement]) for innerelement in element._elements
                    ]
                elif len(element._elements) != dim:
                    evaluation.message("Thread", "tdlen")
                    return True, self
                else:
                    for index in range(dim):
                        items[index].append(element._elements[index])
            else:
                if dim is None:
                    items.append(element)
                else:
                    for item in items:
                        item.append(element)
        if dim is None:
            return False, self
        else:
            elements = [Expression(self._head, *item) for item in items]
            return True, Expression(head, *elements)

    def is_numeric(self, evaluation=None) -> bool:
        if evaluation:
            if not NUMERIC_FUNCTION & evaluation.definitions.get_attributes(
                self._head.get_name()
            ):
                return False
            for element in self._elements:
                if not element.is_numeric(evaluation):
                    return False
            return True
            # return all(element.is_numeric(evaluation) for element in self._elements)
        else:
            return self._head in symbols_arithmetic_operations and all(
                element.is_numeric() for element in self._elements
            )

    def numerify(self, evaluation) -> "BaseElement":
        """
        Produces a new expression equivalent to the original,
        s.t. inexact numeric elements are reduced to Real numbers with
        the same precision.
        This is used in arithmetic evaluations (like `Plus`, `Times`, and `Power` )
        and in iterators.
        """
        _prec = None
        for element in self._elements:
            if element.is_inexact():
                element_prec = element.get_precision()
                if _prec is None or element_prec < _prec:
                    _prec = element_prec
        if _prec is not None:
            new_elements = self.get_mutable_elements()
            for index in range(len(new_elements)):
                element = new_elements[index]
                # Don't "numerify" numbers: they should be numerified
                # automatically by the processing function,
                # and we don't want to lose exactness in e.g. 1.0+I.
                # Also, for compatibility with WMA, numerify just the elements
                # s.t. ``NumericQ[element]==True``
                if not isinstance(element, Number) and element.is_numeric(evaluation):
                    n_expr = Expression(SymbolN, element, Integer(dps(_prec)))
                    n_result = (
                        n_expr.evaluate(evaluation)
                        if isinstance(n_expr, EvalMixin)
                        else n_expr
                    )
                    if isinstance(n_result, Number):
                        new_elements[index] = n_result
                        continue
                    # If Nvalues are not available, just tries to do
                    # a regular evaluation
                    n_result = (
                        element.evaluate(evaluation)
                        if isinstance(element, EvalMixin)
                        else element
                    )
                    if isinstance(n_result, Number):
                        new_elements[index] = n_result
            result = Expression(self._head)
            result.elements = new_elements
            return result

        else:
            return self

    def user_hash(self, update):
        update(("%s>%d>" % (self.get_head_name(), len(self._elements))).encode("utf8"))
        for element in self._elements:
            element.user_hash(update)


def _create_expression(self, head, *elements):
    return Expression(head, *elements)


BaseElement.create_expression = _create_expression


def get_default_value(name, evaluation, k=None, n=None):
    pos = []
    if k is not None:
        pos.append(k)
    if n is not None:
        pos.append(n)
    for pos_len in reversed(list(range(len(pos) + 1))):
        # Try patterns from specific to general
        defaultexpr = Expression(
            SymbolDefault, Symbol(name), *[Integer(index) for index in pos[:pos_len]]
        )
        result = evaluation.definitions.get_value(
            name, "System`DefaultValues", defaultexpr, evaluation
        )
        if result is not None:
            if result.sameQ(defaultexpr) and isinstance(result, EvalMixin):
                result = result.evaluate(evaluation)
            return result
    return None


def print_parenthesizes(
    precedence, outer_precedence=None, parenthesize_when_equal=False
) -> bool:
    return outer_precedence is not None and (
        outer_precedence > precedence
        or (outer_precedence == precedence and parenthesize_when_equal)
    )


def _is_neutral_symbol(symbol_name, cache, evaluation):
    # a symbol is neutral if it does not invoke any rules, but is sure to make its Expression stay
    # the way it is (e.g. List[1, 2, 3] will always stay List[1, 2, 3], so long as nobody defines
    # a rule on this).

    if cache:
        r = cache.get(symbol_name)
        if r is not None:
            return r

    definitions = evaluation.definitions

    definition = definitions.get_definition(symbol_name, only_if_exists=True)
    if definition is None:
        r = True
    else:
        r = all(
            len(definition.get_values_list(x)) == 0
            for x in ("up", "sub", "down", "own")
        )

    if cache:
        cache[symbol_name] = r

    return r


def _is_neutral_head(head, cache, evaluation):
    if not isinstance(head, Symbol):
        return False

    return _is_neutral_symbol(head.get_name(), cache, evaluation)


class Structure:
    """
    Structure helps implementations make the ExpressionCache not invalidate across simple commands
    such as Take[], Most[], etc. without this, constant reevaluation of lists happens, which results
    in quadratic runtimes for command like Fold[#1+#2&, Range[x]].

    A good performance test case for Structure: x = Range[50000]; First[Timing[Partition[x, 15, 1]]]
    """

    def __call__(self, elements):
        # create an Expression with the given list "elements" as elements.
        # NOTE: the caller guarantees that "elements" only contains items that are from "origins".
        raise NotImplementedError

    def filter(self, expr, cond):
        # create an Expression with a subset of "expr".elements (picked out by the filter "cond").
        # NOTE: the caller guarantees that "expr" is from "origins".
        raise NotImplementedError

    def slice(self, expr, py_slice):
        # create an Expression, using the given slice of "expr".elements as elements.
        # NOTE: the caller guarantees that "expr" is from "origins".
        raise NotImplementedError


class UnlinkedStructure(Structure):
    """
    UnlinkedStructure produces Expressions that are not linked to "origins" in terms of cache.
    This produces the same thing as doing Expression(head, *elements).
    """

    def __init__(self, head):
        self._head = head
        self._cache = None

    def __call__(self, elements):
        expr = Expression(self._head)
        expr.elements = elements
        return expr

    def filter(self, expr, cond):
        return self([element for element in expr.elements if cond(element)])

    def slice(self, expr, py_slice):
        elements = expr.elements
        lower, upper, step = py_slice.indices(len(elements))
        if step != 1:
            raise ValueError("Structure.slice only supports slice steps of 1")
        return self(elements[lower:upper])


class LinkedStructure(Structure):
    """
    LinkedStructure produces Expressions that are linked to "origins" in terms of cache. This
    carries over information from the cache of the originating Expressions into the Expressions
    that are newly created.
    """

    def __init__(self, head, cache):
        self._head = head
        self._cache = cache

    def __call__(self, elements):
        expr = Expression(self._head)
        expr.elements = tuple(elements)
        expr._cache = self._cache.reordered()
        return expr

    def filter(self, expr, cond):
        return self([element for element in expr.elements if cond(element)])

    def slice(self, expr, py_slice):
        elements = expr.elements
        lower, upper, step = py_slice.indices(len(elements))
        if step != 1:
            raise ValueError("Structure.slice only supports slice steps of 1")

        new = Expression(self._head)
        new.elements = elements[lower:upper]
        if expr._cache:
            new._cache = expr._cache.sliced(lower, upper)

        return new


def structure(head, origins, evaluation, structure_cache=None):
    """
    Creates a Structure for building Expressions with head "head" and elements
    originating (exclusively) from "origins" (elements are passed into the functions
    of Structure further down).

    "origins" may either be an Expression (i.e. all elements must originate from that
    expression), a Structure (all elements passed in this "self" Structure must be
    manufactured using that Structure), or a list of Expressions (i.e. all elements
    must originate from one of the listed Expressions).
    """

    if isinstance(head, (str,)):
        head = Symbol(head)

    if isinstance(origins, (Expression, Structure)):
        cache = origins._cache
        if cache is not None and not _is_neutral_head(
            head, structure_cache, evaluation
        ):
            cache = None
    elif isinstance(origins, (list, tuple)):
        if _is_neutral_head(head, structure_cache, evaluation):
            cache = ExpressionCache.union(origins, evaluation)
        else:
            cache = None
    else:
        raise ValueError("expected Expression, Structure, tuple or list as orig param")

    if cache is None:
        return UnlinkedStructure(head)
    else:
        return LinkedStructure(head, cache)


def atom_list_constructor(evaluation, head, *atom_names):
    # if we encounter an Expression that consists wholly of atoms and those atoms (and the
    # expression's head) have no rules associated with them, we can speed up evaluation.

    # note that you may use a constructor constructed via atom_list_constructor() only as
    # long as the evaluation's Definitions are guaranteed to not change.

    if not _is_neutral_head(head, None, evaluation) or any(
        not atom for atom in atom_names
    ):
        optimize = False
    else:
        full_atom_names = [ensure_context(atom) for atom in atom_names]

        if not all(
            _is_neutral_symbol(atom, None, evaluation) for atom in full_atom_names
        ):
            optimize = False
        else:
            optimize = True

    if optimize:

        def construct(elements):
            expr = Expression(head)
            expr.elements = list(elements)
            sym = set(chain([head.get_name()], full_atom_names))
            expr._cache = ExpressionCache(evaluation.definitions.now, sym, None)
            return expr

    else:

        def construct(elements):
            expr = Expression(head)
            expr.elements = list(elements)
            return expr

    return construct


# Note: this function is called a *lot* so it needs to be fast.
def convert_expression_elements(
    elements: Iterable, conversion_fn: Callable = from_python
) -> Tuple[tuple, ElementsProperties]:
    """
    Convert and return tuple of Elements from the Python-like items in `elements`,
    along with elements properties of the elements tuple.

    The return information is suitable for use to the Expression() constructor.
    """

    # All of the properties start out optimistic (True) and are reset when that proves wrong.
    elements_properties = ElementsProperties(True, True, True)

    result = []
    last_converted_elt = None
    for element in elements:
        converted_elt = conversion_fn(element)

        # Test for the three properties mentioned above.
        if not converted_elt.is_literal:
            elements_properties.elements_fully_evaluated = False
        if isinstance(converted_elt, Expression):
            elements_properties.is_flat = False
            if elements_properties.elements_fully_evaluated:
                elements_properties.elements_fully_evaluated = (
                    converted_elt.elements_properties.elements_fully_evaluated
                )

        if elements_properties.is_ordered and last_converted_elt is not None:
            try:
                elements_properties.is_ordered = last_converted_elt <= converted_elt
            except Exception:
                elements_properties.is_ordered = False
        last_converted_elt = converted_elt
        result.append(converted_elt)

    return tuple(result), elements_properties


def string_list(head, elements, evaluation):
    return atom_list_constructor(evaluation, head, "String")(elements)


def to_expression(
    head: Union[str, Symbol],
    *elements: Any,
    elements_conversion_fn: Callable = from_python
) -> Expression:
    """
    This is an expression constructor that can be used when the Head and elements are not Mathics
    objects. For example to_expression("Plus", 1, 2, 3)
    """
    if isinstance(head, str):
        head = Symbol(head)

    # # The below code should disappear after we have gone over the entire code base
    # # to replace all calls of the form Expression(SymbolList ...) or
    # # to_expression("List", ...)
    # if head is SymbolList:
    #     from mathics.core.list import to_mathics_list
    #     is_literal = len(elements) == 0
    #     return to_mathics_list(elements, is_literal=is_literal)

    elements_tuple, elements_properties = convert_expression_elements(
        elements, elements_conversion_fn
    )

    return Expression(head, *elements_tuple, elements_properties=elements_properties)<|MERGE_RESOLUTION|>--- conflicted
+++ resolved
@@ -1174,11 +1174,7 @@
                         if isinstance(element, EvalMixin):
                             new_value = element.evaluate(evaluation)
                             # We need id() because != by itself is too permissive
-<<<<<<< HEAD
-                            if id(elements[index]) != id(new_value):
-=======
                             if id(element) != id(new_value):
->>>>>>> e0aa9001
                                 recompute_properties = True
                                 elements[index] = new_value
 
