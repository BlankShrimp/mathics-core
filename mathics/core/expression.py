#!/usr/bin/env python3
# cython: language_level=3
# -*- coding: utf-8 -*-

import sympy
import mpmath
import math
import re

import typing
from typing import Any
from itertools import chain
from bisect import bisect_left


from mathics.core.numbers import get_type, dps, prec, min_prec, machine_precision
from mathics.core.convert import sympy_symbol_prefix, SympyExpression


def fully_qualified_symbol_name(name) -> bool:
    return (isinstance(name, str) and
            '`' in name and
            not name.startswith('`') and
            not name.endswith('`') and
            '``' not in name)


def valid_context_name(ctx, allow_initial_backquote=False) -> bool:
    return (isinstance(ctx, str) and
            ctx.endswith('`') and
            '``' not in ctx and
            (allow_initial_backquote or not ctx.startswith('`')))


def ensure_context(name, context="System`") -> str:
    assert isinstance(name, str)
    assert name != ''
    if '`' in name:
        # Symbol has a context mark -> it came from the parser
        assert fully_qualified_symbol_name(name)
        return name
    # Symbol came from Python code doing something like
    # Expression('Plus', ...) -> use System` or more generally
    # context + name
    return context + name


def strip_context(name) -> str:
    if '`' in name:
        return name[name.rindex('`') + 1:]
    return name


# system_symbols('A', 'B', ...) -> ['System`A', 'System`B', ...]
def system_symbols(*symbols) -> typing.List[str]:
    return [ensure_context(s) for s in symbols]


# system_symbols_dict({'SomeSymbol': ...}) -> {'System`SomeSymbol': ...}
def system_symbols_dict(d):
    return {ensure_context(k): v for k, v in d.items()}


class BoxError(Exception):
    def __init__(self, box, form) -> None:
        super(BoxError, self).__init__(
            'Box %s cannot be formatted as %s' % (box, form))
        self.box = box
        self.form = form


class ExpressionPointer(object):
    def __init__(self, parent, position) -> None:
        self.parent = parent
        self.position = position

    def replace(self, new) -> None:
        if self.position == 0:
            self.parent.set_head(new)
        else:
            self.parent.set_leaf(self.position - 1, new)

    def __str__(self) -> str:
        return '%s[[%s]]' % (self.parent, self.position)


def from_python(arg):
    """Converts a Python expression into a Mathics expression.

    TODO: I think there are number of subtleties to be explained here.
    In particular, the expression might beeen the result of evaluation
    a sympy expression which contains sympy symbols.

    If the end result is to go back into Mathics for further
    evaluation, then probably no problem.  However if the end result
    is produce say a Python string, then at a minimum we may want to
    convert backtick (context) symbols into some Python identifier
    symbol like underscore.
    """
    from mathics.builtin.base import BoxConstruct
    number_type = get_type(arg)
    if arg is None:
        return SymbolNull
    if isinstance(arg, bool):
        return SymbolTrue if arg else SymbolFalse
    if isinstance(arg, int) or number_type == "z":
        return Integer(arg)
    elif isinstance(arg, float) or number_type == "f":
        return Real(arg)
    elif number_type == "q":
        return Rational(arg)
    elif isinstance(arg, complex):
        return Complex(Real(arg.real), Real(arg.imag))
    elif number_type == "c":
        return Complex(arg.real, arg.imag)
    elif isinstance(arg, str):
        return String(arg)
        # if arg[0] == arg[-1] == '"':
        #     return String(arg[1:-1])
        # else:
        #     return Symbol(arg)
    elif isinstance(arg, dict):
        entries = [
            Expression(
                "Rule",
                from_python(key),
                from_python(arg[key]),
            )
            for key in arg
        ]
        return Expression("List", *entries)
    elif isinstance(arg, BaseExpression):
        return arg
    elif isinstance(arg, BoxConstruct):
        return arg
    elif isinstance(arg, list) or isinstance(arg, tuple):
        return Expression('List', *[from_python(leaf) for leaf in arg])
    else:
        raise NotImplementedError


class KeyComparable(object):
    def get_sort_key(self):
        raise NotImplementedError

    def __lt__(self, other) -> bool:
        return self.get_sort_key() < other.get_sort_key()

    def __gt__(self, other) -> bool:
        return self.get_sort_key() > other.get_sort_key()

    def __le__(self, other) -> bool:
        return self.get_sort_key() <= other.get_sort_key()

    def __ge__(self, other) -> bool:
        return self.get_sort_key() >= other.get_sort_key()

    def __eq__(self, other) -> bool:
        return hasattr(other, "get_sort_key") and self.get_sort_key() == other.get_sort_key()

    def __ne__(self, other) -> bool:
        return (not hasattr(other, "get_sort_key")) or self.get_sort_key() != other.get_sort_key()


# ExpressionCache keeps track of the following attributes for one Expression instance:

# time: (1) the last time (in terms of Definitions.now) this expression was evaluated
#   or (2) None, if the current expression has not yet been evaluatec (i.e. is new or
#   changed).
# symbols: (1) a set of symbols occuring in this expression's head, its leaves'
#   heads, any of its sub expressions' heads or as Symbol leaves somewhere (maybe deep
#   down) in the expression tree start by this expressions' leaves, or (2) None, if no
#   information on which symbols are contained in this expression is available
# sequences: (1) a list of leaf indices that indicate the position of all Sequence
#   heads that are either in the leaf's head or any of the indicated leaf's sub
#   expressions' heads, or (2) None, if no information is available.

class ExpressionCache:
    def __init__(self, time=None, symbols=None, sequences=None, copy=None):
        if copy is not None:
            time = time or copy.time
            symbols = symbols or copy.symbols
            sequences = sequences or copy.sequences
        self.time = time
        self.symbols = symbols
        self.sequences = sequences

    def copy(self):
        return ExpressionCache(self.time, self.symbols, self.sequences)

    def sliced(self, lower, upper):
        # indicates that the Expression's leaves have been slices with
        # the given indices.

        seq = self.sequences

        if seq:
            a = bisect_left(seq, lower)  # all(val >= i for val in seq[a:])
            b = bisect_left(seq, upper)  # all(val >= j for val in seq[b:])
            new_sequences = tuple(x - lower for x in seq[a:b])
        elif seq is not None:
            new_sequences = tuple()
        else:
            new_sequences = None

        return ExpressionCache(self.time, self.symbols, new_sequences)

    def reordered(self):
        # indicates that the Expression's leaves have been reordered
        # or reduced (i.e. that the leaves have changed, but that
        # no new leaf instances were added).

        sequences = self.sequences

        # note that we keep sequences == [], since they are fine even
        # after having reordered leaves.
        if sequences:
            sequences = None

        return ExpressionCache(None, self.symbols, sequences)

    @staticmethod
    def union(expressions, evaluation):
        definitions = evaluation.definitions

        for expr in expressions:
            if expr.has_changed(definitions):
                return None

        symbols = set.union(
            *[expr._cache.symbols for expr in expressions])

        return ExpressionCache(
            definitions.now,
            symbols,
            None if 'System`Sequence' in symbols else tuple())


class BaseExpression(KeyComparable):
    options: Any
    pattern_sequence: bool
    unformatted: Any
    last_evaluated: Any

    def __new__(cls, *args, **kwargs):
        self = object.__new__(cls)
        self.options = None
        self.pattern_sequence = False
        self.unformatted = self
        self._cache = None
        return self

    def clear_cache(self):
        self._cache = None

    def has_changed(self, definitions):
        return True

    def sequences(self):
        return None

    def flatten_sequence(self, evaluation) -> 'BaseExpression':
        return self

    def flatten_pattern_sequence(self, evaluation)  -> 'BaseExpression':
        return self

    def get_attributes(self, definitions):
        return set()

    def evaluate_next(self, evaluation):
        return self.evaluate(evaluation), False

    def evaluate(self, evaluation) -> 'BaseExpression':
        evaluation.check_stopped()
        return self

    def get_atoms(self, include_heads=True):
        return []

    def get_name(self):
        " Returns symbol's name if Symbol instance "

        return ''

    def is_symbol(self) -> bool:
        return False

    def is_machine_precision(self) -> bool:
        return False

    def get_lookup_name(self):
        " Returns symbol name of leftmost head "

        return self.get_name()

    def get_head(self):
        return None

    def get_head_name(self):
        return self.get_head().get_name()

    def get_leaves(self):
        return []

    def get_int_value(self):
        return None

    def get_float_value(self, permit_complex=False):
        return None

    def get_string_value(self):
        return None

    def is_atom(self) -> bool:
        return False

    def is_true(self) -> bool:
        return False

    def is_numeric(self) -> bool:
        # used by NumericQ and expression ordering
        return False

    def flatten(self, head, pattern_only=False, callback=None) -> 'BaseExpression':
        return self

    def __hash__(self):
        """
        To allow usage of expression as dictionary keys,
        as in Expression.get_pre_choices
        """
        raise NotImplementedError

    def user_hash(self, update) -> None:
        # whereas __hash__ is for internal Mathics purposes like using Expressions as dictionary keys and fast
        # comparison of elements, user_hash is called for Hash[]. user_hash should strive to give stable results
        # across versions, whereas __hash__ must not. user_hash should try to hash all the data available, whereas
        # __hash__ might only hash a sample of the data available.
        raise NotImplementedError

    def same(self, other) -> bool:
        pass

    def get_sequence(self):
        if self.get_head().get_name() == 'System`Sequence':
            return self.leaves
        else:
            return [self]

    def evaluate_leaves(self, evaluation) -> 'BaseExpression':
        return self

    def apply_rules(self, rules, evaluation, level=0, options=None) -> typing.Tuple['BaseExpression', bool]:
        if options:
            l1, l2 = options['levelspec']
            if level < l1:
                return self, False
            elif l2 is not None and level > l2:
                return self, False

        for rule in rules:
            result = rule.apply(self, evaluation, fully=False)
            if result is not None:
                return result, True
        return self, False

    def do_format(self, evaluation, form):
        """
        Applies formats associated to the expression and removes
        superfluous enclosing formats.
        """
        formats = system_symbols(
            'InputForm', 'OutputForm', 'StandardForm',
            'FullForm', 'TraditionalForm', 'TeXForm', 'MathMLForm')

        evaluation.inc_recursion_depth()
        try:
            expr = self
            head = self.get_head_name()
            leaves = self.get_leaves()
            include_form = False
            # If the expression is enclosed by a Format
            # takes the form from the expression and
            # removes the format from the expression.
            if head in formats and len(leaves) == 1:
                expr = leaves[0]
                if not (form == 'System`OutputForm' and head == 'System`StandardForm'):
                    form = head
                    include_form = True
            unformatted = expr
            # If form is Fullform, return it without changes
            if form == 'System`FullForm':
                if include_form:
                    expr = Expression(form, expr)
                    expr.unformatted = unformatted
                return expr

            # Repeated and RepeatedNull confuse the formatter,
            # so we need to hardlink their format rules:
            if head == "System`Repeated":
                if len(leaves)==1:
                    return Expression("System`HoldForm",
                                  Expression("System`Postfix",
                                  Expression(
                                      "System`List",
                                      leaves[0]
                                  ),"..",170))
                else:
                    return Expression("System`HoldForm",expr)
            elif head == "System`RepeatedNull":
                if len(leaves)==1:
                    return Expression("System`HoldForm",
                                  Expression("System`Postfix",
                                  Expression(
                                      "System`List",
                                      leaves[0]
                                  ),"...",170))
                else:
                    return Expression("System`HoldForm",expr)

            # If expr is not an atom, looks for formats in its definition
            # and apply them.
            def format_expr(expr):
                if not(expr.is_atom()) and not(expr.head.is_atom()):
                    # expr is of the form f[...][...]
                    return None
                name = expr.get_lookup_name()
                formats = evaluation.definitions.get_formats(name, form)
                for rule in formats:
                    result = rule.apply(expr, evaluation)
                    if result is not None and result != expr:
                        return result.evaluate(evaluation)
                return None

            formatted = format_expr(expr)
            if formatted is not None:
                result = formatted.do_format(evaluation, form)
                if include_form:
                    result = Expression(form, result)
                result.unformatted = unformatted
                return result

            # If the expression is still enclosed by a Format,
            # iterate.
            # If the expression is not atomic or of certain
            # specific cases, iterate over the leaves.
            head = expr.get_head_name()
            if head in formats:
                expr = expr.do_format(evaluation, form)
            elif (head != 'System`NumberForm' and not expr.is_atom() and
                  head != 'System`Graphics' and
                  head != 'System`Graphics3D'):
                # print("Not inside graphics or numberform, and not is atom")
                new_leaves = [leaf.do_format(evaluation, form)
                              for leaf in expr.leaves]
                formathead = expr.head.do_format(evaluation, form)
                expr = Expression(
                    expr.head.do_format(evaluation, form), *new_leaves)

            if include_form:
                expr = Expression(form, expr)
            expr.unformatted = unformatted
            return expr
        finally:
            evaluation.dec_recursion_depth()

    def format(self, evaluation, form) -> typing.Union['Expression', 'Symbol']:
        """
        Applies formats associated to the expression, and then calls Makeboxes
        """
        expr = self.do_format(evaluation, form)
        result = Expression('MakeBoxes', expr, Symbol(form)).evaluate(evaluation)
        return result

    def is_free(self, form, evaluation) -> bool:
        from mathics.builtin.patterns import item_is_free
        return item_is_free(self, form, evaluation)

    def is_inexact(self) -> bool:
        return self.get_precision() is not None

    def get_precision(self):
        return None

    def get_option_values(self, evaluation, allow_symbols=False,
                          stop_on_error=True):
        options = self
        if options.has_form('List', None):
            options = options.flatten(Symbol('List'))
            values = options.leaves
        else:
            values = [options]
        option_values = {}
        for option in values:
            symbol_name = option.get_name()
            if allow_symbols and symbol_name:
                options = evaluation.definitions.get_options(symbol_name)
                option_values.update(options)
            else:
                if not option.has_form(('Rule', 'RuleDelayed'), 2):
                    if stop_on_error:
                        return None
                    else:
                        continue
                name = option.leaves[0].get_name()
                if not name and isinstance(option.leaves[0], String):
                    name = ensure_context(option.leaves[0].get_string_value())
                if not name:
                    if stop_on_error:
                        return None
                    else:
                        continue
                option_values[name] = option.leaves[1]
        return option_values

    def get_rules_list(self):
        from mathics.core.rules import Rule

        list_expr = self.flatten(Symbol('List'))
        list = []
        if list_expr.has_form('List', None):
            list.extend(list_expr.leaves)
        else:
            list.append(list_expr)
        rules = []
        for item in list:
            if not item.has_form(('Rule', 'RuleDelayed'), 2):
                return None
            rule = Rule(item.leaves[0], item.leaves[1])
            rules.append(rule)
        return rules

    def to_sympy(self, **kwargs):
        raise NotImplementedError

    def to_mpmath(self):
        return None

    def round_to_float(self, evaluation=None, permit_complex=False):
        '''
        Try to round to python float. Return None if not possible.
        '''
        if evaluation is None:
            value = self
        else:
            value = Expression('N', self).evaluate(evaluation)
        if isinstance(value, Number):
            value = value.round()
            return value.get_float_value(permit_complex=permit_complex)

    def __abs__(self) -> 'Expression':
        return Expression('Abs', self)

    def __pos__(self):
        return self

    def __neg__(self):
        return Expression('Times', self, -1)

    def __add__(self, other) -> 'Expression':
        return Expression('Plus', self, other)

    def __sub__(self, other) -> 'Expression':
        return Expression('Plus', self, Expression('Times', other, -1))

    def __mul__(self, other) -> 'Expression':
        return Expression('Times', self, other)

    def __truediv__(self, other) -> 'Expression':
        return Expression('Divide', self, other)

    def __floordiv__(self, other) -> 'Expression':
        return Expression('Floor', Expression('Divide', self, other))

    def __pow__(self, other) -> 'Expression':
        return Expression('Power', self, other)


class Monomial(object):
    """
    An object to sort monomials, used in Expression.get_sort_key and
    Symbol.get_sort_key.
    """

    def __init__(self, exps_dict):
        self.exps = exps_dict

    def __lt__(self, other) -> bool:
        return self.__cmp(other) < 0

    def __gt__(self, other) -> bool:
        return self.__cmp(other) > 0

    def __le__(self, other) -> bool:
        return self.__cmp(other) <= 0

    def __ge__(self, other) -> bool:
        return self.__cmp(other) >= 0

    def __eq__(self, other) -> bool:
        return self.__cmp(other) == 0

    def __ne__(self, other) -> bool:
        return self.__cmp(other) != 0

    def __cmp(self, other) -> int:
        self_exps = self.exps.copy()
        other_exps = other.exps.copy()
        for var in self.exps:
            if var in other.exps:
                dec = min(self_exps[var], other_exps[var])
                self_exps[var] -= dec
                if not self_exps[var]:
                    del self_exps[var]
                other_exps[var] -= dec
                if not other_exps[var]:
                    del other_exps[var]
        self_exps = sorted((var, exp) for var, exp in self_exps.items())
        other_exps = sorted((var, exp) for var, exp in other_exps.items())

        index = 0
        self_len = len(self_exps)
        other_len = len(other_exps)
        while True:
            if index >= self_len and index >= other_len:
                return 0
            if index >= self_len:
                return -1   # self < other
            if index >= other_len:
                return 1    # self > other
            self_var, self_exp = self_exps[index]
            other_var, other_exp = other_exps[index]
            if self_var < other_var:
                return -1
            if self_var > other_var:
                return 1
            if self_exp != other_exp:
                if index + 1 == self_len or index + 1 == other_len:
                    # smaller exponents first
                    if self_exp < other_exp:
                        return -1
                    elif self_exp == other_exp:
                        return 0
                    else:
                        return 1
                else:
                    # bigger exponents first
                    if self_exp < other_exp:
                        return 1
                    elif self_exp == other_exp:
                        return 0
                    else:
                        return -1
            index += 1
        return 0


class Expression(BaseExpression):
    head: 'Symbol'
    leaves: typing.List[Any]
    _sequences: Any

    def __new__(cls, head, *leaves, **kwargs) -> 'Expression':
        self = super(Expression, cls).__new__(cls)
        if isinstance(head, str):
            head = Symbol(head)
        self._head = head
        self._leaves = tuple(from_python(leaf) for leaf in leaves)
        self._sequences = None
        self._format_cache = None
        return self

    @property
    def head(self):
        return self._head

    @head.setter
    def head(self, value):
        raise ValueError('Expression.head is write protected.')

    @property
    def leaves(self):
        return self._leaves

    @leaves.setter
    def leaves(self, value):
        raise ValueError('Expression.leaves is write protected.')

    def slice(self, head, py_slice, evaluation):
        # faster equivalent to: Expression(head, *self.leaves[py_slice])
        return structure(head, self, evaluation).slice(self, py_slice)

    def filter(self, head, cond, evaluation):
        # faster equivalent to: Expression(head, [leaf in self.leaves if cond(leaf)])
        return structure(head, self, evaluation).filter(self, cond)

    def restructure(self, head, leaves, evaluation, structure_cache=None, deps=None):
        # faster equivalent to: Expression(head, *leaves)

        # the caller guarantees that _all_ elements in leaves are either from
        # self.leaves (or its sub trees) or from one of the expression given
        # in the tuple "deps" (or its sub trees).

        # if this method is called repeatedly, and the caller guarantees
        # that no definitions change between subsequent calls, then heads_cache
        # may be passed an initially empty dict to speed up calls.

        if deps is None:
            deps = self
        s = structure(head, deps, evaluation, structure_cache=structure_cache)
        return s(list(leaves))

    def _no_symbol(self, symbol_name):
        # if this return True, it's safe to say that self.leaves or its
        # sub leaves contain no Symbol with symbol_name. if this returns
        # False, such a Symbol might or might not exist.

        cache = self._cache
        if cache is None:
            return False

        symbols = cache.symbols
        if symbols is not None and symbol_name not in symbols:
            return True
        else:
            return False

    def sequences(self):
        cache = self._cache
        if cache:
            seq = cache.sequences
            if seq is not None:
                return seq

        return self._rebuild_cache().sequences

    def _flatten_sequence(self, sequence, evaluation) -> "Expression":
        indices = self.sequences()
        if not indices:
            return self

        leaves = self._leaves

        flattened = []
        extend = flattened.extend

        k = 0
        for i in indices:
            extend(leaves[k:i])
            extend(sequence(leaves[i]))
            k = i + 1
        extend(leaves[k:])

        return self.restructure(self._head, flattened, evaluation)

    def flatten_sequence(self, evaluation):
        def sequence(leaf):
            if leaf.get_head_name() == 'System`Sequence':
                return leaf._leaves
            else:
                return [leaf]

        return self._flatten_sequence(sequence, evaluation)

    def flatten_pattern_sequence(self, evaluation):
        def sequence(leaf):
            flattened = leaf.flatten_pattern_sequence(evaluation)
            if leaf.get_head_name() == 'System`Sequence' and leaf.pattern_sequence:
                return flattened._leaves
            else:
                return [flattened]

        expr = self._flatten_sequence(sequence, evaluation)
        if hasattr(self, 'options'):
            expr.options = self.options
        return expr

    def _rebuild_cache(self):
        cache = self._cache

        if cache is None:
            time = None
        elif cache.symbols is None:
            time = cache.time
        elif cache.sequences is None:
            time = cache.time
        else:
            return cache

        sym = set((self.get_head_name(),))
        seq = []

        for i, leaf in enumerate(self._leaves):
            if isinstance(leaf, Expression):
                leaf_symbols = leaf._rebuild_cache().symbols
                sym.update(leaf_symbols)
                if 'System`Sequence' in leaf_symbols:
                    seq.append(i)
            elif isinstance(leaf, Symbol):
                sym.add(leaf.get_name())

        cache = ExpressionCache(time, sym, seq)
        self._cache = cache
        return cache

    def has_changed(self, definitions):
        cache = self._cache

        if cache is None:
            return True

        time = cache.time

        if time is None:
            return True

        if cache.symbols is None:
            cache = self._rebuild_cache()

        return definitions.has_changed(time, cache.symbols)

    def _timestamp_cache(self, evaluation):
        self._cache = ExpressionCache(evaluation.definitions.now, copy=self._cache)


    def copy(self, reevaluate=False) -> 'Expression':
        expr = Expression(self._head.copy(reevaluate))
        expr._leaves = tuple(leaf.copy(reevaluate) for leaf in self._leaves)
        if not reevaluate:
            # rebuilding the cache in self speeds up large operations, e.g.
            # First[Timing[Fold[#1+#2&, Range[750]]]]
            expr._cache = self._rebuild_cache()
        expr.options = self.options
        expr.original = self
        expr._sequences = self._sequences
        expr._format_cache = self._format_cache
        return expr

    def do_format(self, evaluation, form):
        if self._format_cache is None:
            self._format_cache = {}

        last_evaluated, expr = self._format_cache.get(form, (None, None))
        if last_evaluated is not None and expr is not None:
            symbolname = expr.get_name()
            if  symbolname != "" :
                if not evaluation.definitions.has_changed(last_evaluated, (symbolname,)):
                    return expr
        expr = super(Expression, self).do_format(evaluation, form)
        self._format_cache[form] = (evaluation.definitions.now, expr)
        return expr

    def shallow_copy(self) -> 'Expression':
        # this is a minimal, shallow copy: head, leaves are shared with
        # the original, only the Expression instance is new.
        expr = Expression(self._head)
        expr._leaves = self._leaves
        # rebuilding the cache in self speeds up large operations, e.g.
        # First[Timing[Fold[#1+#2&, Range[750]]]]
        expr._cache = self._rebuild_cache()
        expr.options = self.options
        # expr.last_evaluated = self.last_evaluated
        return expr

    def set_positions(self, position=None) -> None:
        self.position = position
        self._head.set_positions(ExpressionPointer(self, 0))
        for index, leaf in enumerate(self._leaves):
            leaf.set_positions(ExpressionPointer(self, index + 1))

    def get_head(self):
        return self._head

    def set_head(self, head):
        self._head = head
        self._cache = None

    def get_leaves(self):
        return self._leaves

    def get_mutable_leaves(self):  # shallow, mutable copy of the leaves array
        return list(self._leaves)

    def set_leaf(self, index, value):  # leaves are removed, added or replaced
        leaves = list(self._leaves)
        leaves[index] = value
        self._leaves = tuple(leaves)
        self._cache = None

    def set_reordered_leaves(self, leaves):  # same leaves, but in a different order
        self._leaves = tuple(leaves)
        if self._cache:
            self._cache = self._cache.reordered()

    def get_attributes(self, definitions):
        if self.get_head_name() == "System`Function" and \
            len(self._leaves) > 2:
            res = self._leaves[2]
            if res.is_symbol():
                return (str(res),)
            elif res.has_form('List', None):
                return set( str(a) for a in res._leaves )
        return set()

    def get_lookup_name(self)-> bool:
        return self._head.get_lookup_name()

    def has_form(self, heads, *leaf_counts):
        """
        leaf_counts:
            (,):        no leaves allowed
            (None,):    no constraint on number of leaves
            (n, None):  leaf count >= n
            (n1, n2, ...):    leaf count in {n1, n2, ...}
        """

        head_name = self._head.get_name()
        if isinstance(heads, (tuple, list, set)):
            if head_name not in [ensure_context(h) for h in heads]:
                return False
        else:
            if head_name != ensure_context(heads):
                return False
        if not leaf_counts:
            return False
        if leaf_counts and leaf_counts[0] is not None:
            count = len(self._leaves)
            if count not in leaf_counts:
                if (len(leaf_counts) == 2 and   # noqa
                    leaf_counts[1] is None and count >= leaf_counts[0]):
                    return True
                else:
                    return False
        return True

    def has_symbol(self, symbol_name)-> bool:
        if self._no_symbol(symbol_name):
            return False
        return self._head.has_symbol(symbol_name) or any(
            leaf.has_symbol(symbol_name) for leaf in self._leaves)

    def _as_sympy_function(self, **kwargs) -> sympy.Function:
        sym_args = [leaf.to_sympy(**kwargs) for leaf in self.leaves]

        if None in sym_args:
            return None

        f = sympy.Function(str(sympy_symbol_prefix + self.get_head_name()))
        return f(*sym_args)

    def to_sympy(self, **kwargs):
        from mathics.builtin import mathics_to_sympy

        if 'convert_all_global_functions' in kwargs:
            if len(self.leaves) > 0 and kwargs['convert_all_global_functions']:
                if self.get_head_name().startswith('Global`'):
                    return self._as_sympy_function(**kwargs)

        if 'converted_functions' in kwargs:
            functions = kwargs['converted_functions']
            if len(self._leaves) > 0 and self.get_head_name() in functions:
                sym_args = [leaf.to_sympy() for leaf in self._leaves]
                if None in sym_args:
                    return None
                func = sympy.Function(str(
                    sympy_symbol_prefix + self.get_head_name()))(*sym_args)
                return func


        lookup_name = self.get_lookup_name()
        builtin = mathics_to_sympy.get(lookup_name)
        if builtin is not None:
            sympy_expr = builtin.to_sympy(self, **kwargs)
            if sympy_expr is not None:
                return sympy_expr

        return SympyExpression(self)

    def to_python(self, *args, **kwargs):
        """
        Convert the Expression to a Python object:
        List[...]  -> Python list
        DirectedInfinity[1] -> inf
        DirectedInfinity[-1] -> -inf
        True/False -> True/False
        Null       -> None
        Symbol     -> '...'
        String     -> '"..."'
        numbers    -> Python number
        If kwarg n_evaluation is given, apply N first to the expression.
        """
        from mathics.builtin.base import mathics_to_python

        n_evaluation = kwargs.get('n_evaluation')
        if n_evaluation is not None:
            value = Expression('N', self).evaluate(n_evaluation)
            return value.to_python()
        head_name = self._head.get_name()
        if head_name == 'System`DirectedInfinity' and len(self._leaves) == 1:
            direction = self._leaves[0].get_int_value()
            if direction == 1:
                return math.inf
            if direction == -1:
                return -math.inf
        elif head_name == 'System`List':
            return [leaf.to_python(*args, **kwargs) for leaf in self._leaves]
        if head_name in mathics_to_python:
            py_obj = mathics_to_python[head_name]
            # Start here
            # if inspect.isfunction(py_obj) or inspect.isbuiltin(py_obj):
            #     args = [leaf.to_python(*args, **kwargs) for leaf in self._leaves]
            #     return ast.Call(
            #         func=py_obj.__name__,
            #         args=args,
            #         keywords=[],
            #         )
            return py_obj
        return self

    def get_sort_key(self, pattern_sort=False):

        if pattern_sort:
            """
            Pattern sort key structure:
            0: 0/2:        Atom / Expression
            1: pattern:    0 / 11-31 for blanks / 1 for empty Alternatives /
                               40 for OptionsPattern
            2: 0/1:        0 for PatternTest
            3: 0/1:        0 for Pattern
            4: 0/1:        1 for Optional
            5: head / 0 for atoms
            6: leaves / 0 for atoms
            7: 0/1:        0 for Condition
            """

            name = self._head.get_name()
            pattern = 0
            if name == 'System`Blank':
                pattern = 1
            elif name == 'System`BlankSequence':
                pattern = 2
            elif name == 'System`BlankNullSequence':
                pattern = 3
            if pattern > 0:
                if self._leaves:
                    pattern += 10
                else:
                    pattern += 20
            if pattern > 0:
                return [2, pattern, 1, 1, 0, self._head.get_sort_key(True),
                        tuple(leaf.get_sort_key(True) for leaf in self._leaves), 1]

            if name == 'System`PatternTest':
                if len(self._leaves) != 2:
                    return [3, 0, 0, 0, 0, self._head, self._leaves, 1]
                sub = self._leaves[0].get_sort_key(True)
                sub[2] = 0
                return sub
            elif name == 'System`Condition':
                if len(self._leaves) != 2:
                    return [3, 0, 0, 0, 0, self._head, self._leaves, 1]
                sub = self._leaves[0].get_sort_key(True)
                sub[7] = 0
                return sub
            elif name == 'System`Pattern':
                if len(self._leaves) != 2:
                    return [3, 0, 0, 0, 0, self._head, self._leaves, 1]
                sub = self._leaves[1].get_sort_key(True)
                sub[3] = 0
                return sub
            elif name == 'System`Optional':
                if len(self._leaves) not in (1, 2):
                    return [3, 0, 0, 0, 0, self._head, self._leaves, 1]
                sub = self._leaves[0].get_sort_key(True)
                sub[4] = 1
                return sub
            elif name == 'System`Alternatives':
                min_key = [4]
                min = None
                for leaf in self._leaves:
                    key = leaf.get_sort_key(True)
                    if key < min_key:
                        min = leaf
                        min_key = key
                if min is None:
                    # empty alternatives -> very restrictive pattern
                    return [2, 1]
                return min_key
            elif name == 'System`Verbatim':
                if len(self._leaves) != 1:
                    return [3, 0, 0, 0, 0, self._head, self._leaves, 1]
                return self._leaves[0].get_sort_key(True)
            elif name == 'System`OptionsPattern':
                return [2, 40, 0, 1, 1, 0, self._head, self._leaves, 1]
            else:
                # Append [4] to leaves so that longer expressions have higher
                # precedence
                return [
                    2, 0, 1, 1, 0, self._head.get_sort_key(True),
                    tuple(chain((leaf.get_sort_key(True) for leaf in self._leaves), ([4],))),
                    1]
        else:
            exps = {}
            head = self._head.get_name()
            if head == 'System`Times':
                for leaf in self._leaves:
                    name = leaf.get_name()
                    if leaf.has_form('Power', 2):
                        var = leaf._leaves[0].get_name()
                        exp = leaf._leaves[1].round_to_float()
                        if var and exp is not None:
                            exps[var] = exps.get(var, 0) + exp
                    elif name:
                        exps[name] = exps.get(name, 0) + 1
            elif self.has_form('Power', 2):
                var = self._leaves[0].get_name()
                exp = self._leaves[1].round_to_float()
                if var and exp is not None:
                    exps[var] = exps.get(var, 0) + exp
            if exps:
                return [1 if self.is_numeric() else 2, 2, Monomial(exps), 1,
                        self._head, self._leaves, 1]
            else:
                return [1 if self.is_numeric() else 2, 3, self._head,
                        self._leaves, 1]

    def same(self, other) -> bool:
        if id(self) == id(other):
            return True
        if self.get_head_name() != other.get_head_name():
            return False
        if not self._head.same(other.get_head()):
            return False
        if len(self._leaves) != len(other.get_leaves()):
            return False
        for leaf, other in zip(self._leaves, other.get_leaves()):
            if not leaf.same(other):
                return False
        return True

    def flatten(self, head, pattern_only=False, callback=None, level=None) -> 'Expression':
        if level is not None and level <= 0:
            return self
        if self._no_symbol(head.get_name()):
            return self
        sub_level = None if level is None else level - 1
        do_flatten = False
        for leaf in self._leaves:
            if leaf.get_head().same(head) and (not pattern_only or leaf.pattern_sequence):
                do_flatten = True
                break
        if do_flatten:
            new_leaves = []
            for leaf in self._leaves:
                if leaf.get_head().same(head) and (not pattern_only or leaf.pattern_sequence):
                    new_leaf = leaf.flatten(head, pattern_only, callback, level=sub_level)
                    if callback is not None:
                        callback(new_leaf._leaves, leaf)
                    new_leaves.extend(new_leaf._leaves)
                else:
                    new_leaves.append(leaf)
            return Expression(self._head, *new_leaves)
        else:
            return self

    def evaluate(self, evaluation) -> typing.Union['Expression', 'Symbol']:
        from mathics.core.evaluation import ReturnInterrupt
        if evaluation.timeout:
            return

        expr = self
        reevaluate = True
        limit = None
        iteration = 1
        names = set()
        definitions = evaluation.definitions

        old_options = evaluation.options
        evaluation.inc_recursion_depth()
        try:
            while reevaluate:
                # changed before last evaluated?
                if not expr.has_changed(definitions):
                    break

                names.add(expr.get_lookup_name())

                if hasattr(expr, 'options') and expr.options:
                    evaluation.options = expr.options

                expr, reevaluate = expr.evaluate_next(evaluation)
                if not reevaluate:
                    break

                iteration += 1

                if limit is None:
                    limit = definitions.get_config_value('$IterationLimit')
                    if limit is None:
                        limit = 'inf'
                if limit != 'inf' and iteration > limit:
                    evaluation.error('$IterationLimit', 'itlim', limit)
                    return Symbol('$Aborted')

        # "Return gets discarded only if it was called from within the r.h.s.
        # of a user-defined rule."
        # http://mathematica.stackexchange.com/questions/29353/how-does-return-work
        # Otherwise it propogates up.
        #
        except ReturnInterrupt as ret:
            if names.intersection(definitions.user.keys()):
                return ret.expr
            else:
                raise ret
        finally:
            evaluation.options = old_options
            evaluation.dec_recursion_depth()

        return expr

    def evaluate_next(self, evaluation) -> typing.Tuple['Expression', bool]:
        from mathics.builtin import BoxConstruct
        head = self._head.evaluate(evaluation)
        attributes = head.get_attributes(evaluation.definitions)
        leaves = self.get_mutable_leaves()

        def rest_range(indices):
            if 'System`HoldAllComplete' not in attributes:
                if self._no_symbol('System`Evaluate'):
                    return
                for index in indices:
                    leaf = leaves[index]
                    if leaf.has_form('Evaluate', 1):
                        leaves[index] = leaf.evaluate(evaluation)

        def eval_range(indices):
            for index in indices:
                leaf = leaves[index]
                if not leaf.has_form('Unevaluated', 1):
                    leaf = leaf.evaluate(evaluation)
                    if leaf:
                        leaves[index] = leaf

        if 'System`HoldAll' in attributes or 'System`HoldAllComplete' in attributes:
            # eval_range(range(0, 0))
            rest_range(range(len(leaves)))
        elif 'System`HoldFirst' in attributes:
            rest_range(range(0, min(1, len(leaves))))
            eval_range(range(1, len(leaves)))
        elif 'System`HoldRest' in attributes:
            eval_range(range(0, min(1, len(leaves))))
            rest_range(range(1, len(leaves)))
        else:
            eval_range(range(len(leaves)))
            # rest_range(range(0, 0))

        new = Expression(head)
        new._leaves = tuple(leaves)

        if ('System`SequenceHold' not in attributes and    # noqa
            'System`HoldAllComplete' not in attributes):
            new = new.flatten_sequence(evaluation)
            leaves = new._leaves

        for leaf in leaves:
            leaf.unevaluated = False

        if 'System`HoldAllComplete' not in attributes:
            dirty_leaves = None

            for index, leaf in enumerate(leaves):
                if leaf.has_form('Unevaluated', 1):
                    if dirty_leaves is None:
                        dirty_leaves = list(leaves)
                    dirty_leaves[index] = leaf._leaves[0]
                    dirty_leaves[index].unevaluated = True

            if dirty_leaves:
                new = Expression(head)
                new._leaves = tuple(dirty_leaves)
                leaves = dirty_leaves

        def flatten_callback(new_leaves, old):
            for leaf in new_leaves:
                leaf.unevaluated = old.unevaluated

        if 'System`Flat' in attributes:
            new = new.flatten(new._head, callback=flatten_callback)
        if 'System`Orderless' in attributes:
            new.sort()

        new._timestamp_cache(evaluation)

        if 'System`Listable' in attributes:
            done, threaded = new.thread(evaluation)
            if done:
                if threaded.same(new):
                    new._timestamp_cache(evaluation)
                    return new, False
                else:
                    return threaded, True

        def rules():
            rules_names = set()
            if 'System`HoldAllComplete' not in attributes:
                for leaf in leaves:
                    name = leaf.get_lookup_name()
                    if len(name) > 0:  # only lookup rules if this is a symbol
                        if name not in rules_names:
                            rules_names.add(name)
                            for rule in evaluation.definitions.get_upvalues(name):
                                yield rule
            lookup_name = new.get_lookup_name()
            if lookup_name == new.get_head_name():
                for rule in evaluation.definitions.get_downvalues(lookup_name):
                    yield rule
            else:
                for rule in evaluation.definitions.get_subvalues(lookup_name):
                    yield rule

        for rule in rules():
            result = rule.apply(new, evaluation, fully=False)
            if result is not None:
                if isinstance(result, BoxConstruct):
                    return result, False
                if result.same(new):
                    new._timestamp_cache(evaluation)
                    return new, False
                else:
                    return result, True

        dirty_leaves = None

        # Expression did not change, re-apply Unevaluated
        for index, leaf in enumerate(new._leaves):
            if leaf.unevaluated:
                if dirty_leaves is None:
                    dirty_leaves = list(new._leaves)
                dirty_leaves[index] = Expression('Unevaluated', leaf)

        if dirty_leaves:
            new = Expression(head)
            new._leaves = tuple(dirty_leaves)

        new.unformatted = self.unformatted
        new._timestamp_cache(evaluation)
        return new, False


    def evaluate_leaves(self, evaluation)-> 'Expression':
        leaves = [leaf.evaluate(evaluation) for leaf in self._leaves]
        head = self._head.evaluate_leaves(evaluation)
        return Expression(head, *leaves)

    def __str__(self) -> str:
        return '%s[%s]' % (
            self._head, ', '.join([leaf.__str__() for leaf in self._leaves]))

    def __repr__(self) -> str:
        return '<Expression: %s>' % self

    def process_style_box(self, options):
        if self.has_form('StyleBox', 1, None):
            rules = self._leaves[1:]
            for rule in rules:
                if rule.has_form('Rule', 2):
                    name = rule._leaves[0].get_name()
                    value = rule._leaves[1]
                    if name == 'System`ShowStringCharacters':
                        value = value.is_true()
                        options = options.copy()
                        options['show_string_characters'] = value
                    elif name == 'System`ImageSizeMultipliers':
                        if value.has_form('List', 2):
                            m1 = value._leaves[0].round_to_float()
                            m2 = value._leaves[1].round_to_float()
                            if m1 is not None and m2 is not None:
                                options = options.copy()
                                options['image_size_multipliers'] = (m1, m2)
            return True, options
        else:
            return False, options

    def boxes_to_text(self, **options) -> str:
        is_style, options = self.process_style_box(options)
        if is_style:
            return self._leaves[0].boxes_to_text(**options)
        head = self._head.get_name()
        if (self.has_form('RowBox', 1) and  # nopep8
            self._leaves[0].has_form('List', None)):
            return ''.join([leaf.boxes_to_text(**options)
                            for leaf in self._leaves[0]._leaves])
        elif self.has_form('SuperscriptBox', 2):
            return '^'.join([leaf.boxes_to_text(**options)
                               for leaf in self._leaves])
        else:
            raise BoxError(self, 'text')

    def boxes_to_xml(self, **options) -> str:
        is_style, options = self.process_style_box(options)
        if is_style:
            return self._leaves[0].boxes_to_xml(**options)
        head = self._head
        name = self._head.get_name()
        if (name == 'System`RowBox' and len(self._leaves) == 1 and  # nopep8
            self._leaves[0].get_head_name() == 'System`List'):
            result = []
            inside_row = options.get('inside_row')
            # inside_list = options.get('inside_list')
            options = options.copy()

            def is_list_interior(content):
                if (content.has_form('List', None) and
                    all(leaf.get_string_value() == ','
                        for leaf in content._leaves[1::2])):
                    return True
                return False

            is_list_row = False
            if (len(self._leaves[0]._leaves) == 3 and     # nopep8
                self._leaves[0]._leaves[0].get_string_value() == '{' and
                self._leaves[0]._leaves[2].get_string_value() == '}' and
                self._leaves[0]._leaves[1].has_form('RowBox', 1)):
                content = self._leaves[0]._leaves[1]._leaves[0]
                if is_list_interior(content):
                    is_list_row = True

            if not inside_row and is_list_interior(self._leaves[0]):
                is_list_row = True

            if is_list_row:
                options['inside_list'] = True
            else:
                options['inside_row'] = True

            for leaf in self._leaves[0].get_leaves():
                result.append(leaf.boxes_to_xml(**options))
            return '<mrow>%s</mrow>' % ' '.join(result)
        else:
            options = options.copy()
            options['inside_row'] = True
            if name == 'System`SuperscriptBox' and len(self._leaves) == 2:
                return '<msup>%s %s</msup>' % (
                    self._leaves[0].boxes_to_xml(**options),
                    self._leaves[1].boxes_to_xml(**options))
            if name == 'System`SubscriptBox' and len(self._leaves) == 2:
                return '<msub>%s %s</msub>' % (
                    self._leaves[0].boxes_to_xml(**options),
                    self._leaves[1].boxes_to_xml(**options))
            if name == 'System`SubsuperscriptBox' and len(self._leaves) == 3:
                return '<msubsup>%s %s %s</msubsup>' % (
                    self._leaves[0].boxes_to_xml(**options),
                    self._leaves[1].boxes_to_xml(**options),
                    self._leaves[2].boxes_to_xml(**options))
            elif name == 'System`FractionBox' and len(self._leaves) == 2:
                return '<mfrac>%s %s</mfrac>' % (
                    self._leaves[0].boxes_to_xml(**options),
                    self._leaves[1].boxes_to_xml(**options))
            elif name == 'System`SqrtBox' and len(self._leaves) == 1:
                return '<msqrt>%s</msqrt>' % (
                    self._leaves[0].boxes_to_xml(**options))
            elif name == 'System`GraphBox':
                return '<mi>%s</mi>' % (
                    self._leaves[0].boxes_to_xml(**options))
            else:
                raise BoxError(self, 'xml')

    def boxes_to_tex(self, **options) -> str:
        def block(tex, only_subsup=False):
            if len(tex) == 1:
                return tex
            else:
                if not only_subsup or '_' in tex or '^' in tex:
                    return '{%s}' % tex
                else:
                    return tex

        is_style, options = self.process_style_box(options)
        if is_style:
            return self._leaves[0].boxes_to_tex(**options)
        name = self._head.get_name()
        if (name == 'System`RowBox' and len(self._leaves) == 1 and  # nopep8
            self._leaves[0].get_head_name() == 'System`List'):
            return ''.join([leaf.boxes_to_tex(**options)
                            for leaf in self._leaves[0].get_leaves()])
        elif name == 'System`SuperscriptBox' and len(self._leaves) == 2:
            tex1 = self._leaves[0].boxes_to_tex(**options)
            sup_string = self._leaves[1].get_string_value()
            if sup_string == '\u2032':
                return "%s'" % tex1
            elif sup_string == '\u2032\u2032':
                return "%s''" % tex1
            else:
                return '%s^%s' % (
                    block(tex1, True),
                    block(self._leaves[1].boxes_to_tex(**options)))
        elif name == 'System`SubscriptBox' and len(self._leaves) == 2:
            return '%s_%s' % (
                block(self._leaves[0].boxes_to_tex(**options), True),
                block(self._leaves[1].boxes_to_tex(**options)))
        elif name == 'System`SubsuperscriptBox' and len(self._leaves) == 3:
            return '%s_%s^%s' % (
                block(self._leaves[0].boxes_to_tex(**options), True),
                block(self._leaves[1].boxes_to_tex(**options)),
                block(self._leaves[2].boxes_to_tex(**options)))
        elif name == 'System`FractionBox' and len(self._leaves) == 2:
            return '\\frac{%s}{%s}' % (
                self._leaves[0].boxes_to_tex(**options),
                self._leaves[1].boxes_to_tex(**options))
        elif name == 'System`SqrtBox' and len(self._leaves) == 1:
            return '\\sqrt{%s}' % self._leaves[0].boxes_to_tex(**options)
        else:
            raise BoxError(self, 'tex')

    def default_format(self, evaluation, form) -> str:
        return '%s[%s]' % (self._head.default_format(evaluation, form),
                           ', '.join([leaf.default_format(evaluation, form)
                                      for leaf in self._leaves]))

    def sort(self, pattern=False):
        " Sort the leaves according to internal ordering. "
        leaves = list(self._leaves)
        if pattern:
            leaves.sort(key=lambda e: e.get_sort_key(pattern_sort=True))
        else:
            leaves.sort()
        self.set_reordered_leaves(leaves)

    def filter_leaves(self, head_name):
        # TODO: should use sorting
        head_name = ensure_context(head_name)

        if self._no_symbol(head_name):
            return []
        else:
            return [leaf for leaf in self._leaves if leaf.get_head_name() == head_name]

    def apply_rules(self, rules, evaluation, level=0, options=None):
        """for rule in rules:
            result = rule.apply(self, evaluation, fully=False)
            if result is not None:
                return result"""

        # to be able to access it inside inner function
        new_applied = [False]

        def apply_leaf(leaf):
            new, sub_applied = leaf.apply_rules(
                rules, evaluation, level + 1, options)
            new_applied[0] = new_applied[0] or sub_applied
            return new

        def descend(expr):
            return Expression(expr._head, *[apply_leaf(leaf) for leaf in expr._leaves])

        if options is None:  # default ReplaceAll mode; replace breadth first
            result, applied = super(
                Expression, self).apply_rules(rules, evaluation, level, options)
            if applied:
                return result, True
            head, applied = self._head.apply_rules(rules, evaluation, level, options)
            new_applied[0] = applied
            return descend(Expression(head, *self._leaves)), new_applied[0]
        else:  # Replace mode; replace depth first
            expr = descend(self)
            expr, applied = super(
                Expression, expr).apply_rules(rules, evaluation, level, options)
            new_applied[0] = new_applied[0] or applied
            if not applied and options['heads']:
                # heads in Replace are treated at the level of the arguments, i.e. level + 1
                head, applied = expr._head.apply_rules(rules, evaluation, level + 1, options)
                new_applied[0] = new_applied[0] or applied
                expr = Expression(head, *expr._leaves)
            return expr, new_applied[0]

    def replace_vars(self, vars, options=None,
                     in_scoping=True, in_function=True) -> 'Expression':
        from mathics.builtin.scoping import get_scoping_vars

        if not in_scoping:
            if (self._head.get_name() in ('System`Module', 'System`Block', 'System`With') and
                len(self._leaves) > 0):  # nopep8

                scoping_vars = set(name for name, new_def in get_scoping_vars(self._leaves[0]))
                """for var in new_vars:
                    if var in scoping_vars:
                        del new_vars[var]"""
                vars = {var: value for var, value in vars.items()
                        if var not in scoping_vars}

        leaves = self._leaves
        if in_function:
            if (self._head.get_name() == 'System`Function' and
                len(self._leaves) > 1 and
                (self._leaves[0].has_form('List', None) or
                 self._leaves[0].get_name())):
                if self._leaves[0].get_name():
                    func_params = [self._leaves[0].get_name()]
                else:
                    func_params = [leaf.get_name()
                                   for leaf in self._leaves[0]._leaves]
                if '' not in func_params:
                    body = self._leaves[1]
                    replacement = {name: Symbol(name + '$') for name in func_params}
                    func_params = [Symbol(name + '$') for name in func_params]
                    body = body.replace_vars(replacement, options, in_scoping)
                    leaves = chain([Expression('List', *func_params), body], self._leaves[2:])

        if not vars:  # might just be a symbol set via Set[] we looked up here
            return self.shallow_copy()

        return Expression(
            self._head.replace_vars(
                vars, options=options, in_scoping=in_scoping),
            *[leaf.replace_vars(vars, options=options, in_scoping=in_scoping)
              for leaf in leaves])

    def replace_slots(self, slots, evaluation):
        if self._head.get_name() == 'System`Slot':
            if len(self._leaves) != 1:
                evaluation.message_args('Slot', len(self._leaves), 1)
            else:
                slot = self._leaves[0].get_int_value()
                if slot is None or slot < 0:
                    evaluation.message('Function', 'slot', self._leaves[0])
                elif slot > len(slots) - 1:
                    evaluation.message('Function', 'slotn', slot)
                else:
                    return slots[int(slot)]
        elif self._head.get_name() == 'System`SlotSequence':
            if len(self._leaves) != 1:
                evaluation.message_args('SlotSequence', len(self._leaves), 1)
            else:
                slot = self._leaves[0].get_int_value()
                if slot is None or slot < 1:
                    evaluation.error('Function', 'slot', self._leaves[0])
            return Expression('Sequence', *slots[slot:])
        elif (self._head.get_name() == 'System`Function' and
              len(self._leaves) == 1):
            # do not replace Slots in nested Functions
            return self
        return Expression(self._head.replace_slots(slots, evaluation),
                          *[leaf.replace_slots(slots, evaluation)
                            for leaf in self._leaves])

    def thread(self, evaluation, head=None) -> typing.Tuple[bool, 'Expression']:
        if head is None:
            head = Symbol('List')

        items = []
        dim = None
        for leaf in self._leaves:
            if leaf.get_head().same(head):
                if dim is None:
                    dim = len(leaf._leaves)
                    items = [(items + [innerleaf]) for innerleaf in leaf._leaves]
                elif len(leaf._leaves) != dim:
                    evaluation.message('Thread', 'tdlen')
                    return True, self
                else:
                    for index in range(dim):
                        items[index].append(leaf._leaves[index])
            else:
                if dim is None:
                    items.append(leaf)
                else:
                    for item in items:
                        item.append(leaf)
        if dim is None:
            return False, self
        else:
            leaves = [Expression(self._head, *item) for item in items]
            return True, Expression(head, *leaves)

    def is_numeric(self) -> bool:
        return (self._head.get_name() in system_symbols(
            'Sqrt', 'Times', 'Plus', 'Subtract', 'Minus', 'Power', 'Abs',
            'Divide', 'Sin') and
            all(leaf.is_numeric() for leaf in self._leaves))
        # TODO: complete list of numeric functions, or access NumericFunction
        # attribute

    def numerify(self, evaluation) -> 'Expression':
        _prec = None
        for leaf in self._leaves:
            if leaf.is_inexact():
                leaf_prec = leaf.get_precision()
                if _prec is None or leaf_prec < _prec:
                    _prec = leaf_prec
        if _prec is not None:
            new_leaves = self.get_mutable_leaves()
            for index in range(len(new_leaves)):
                leaf = new_leaves[index]
                # Don't "numerify" numbers: they should be numerified
                # automatically by the processing function,
                # and we don't want to lose exactness in e.g. 1.0+I.
                if not isinstance(leaf, Number):
                    n_expr = Expression('N', leaf, Integer(dps(_prec)))
                    n_result = n_expr.evaluate(evaluation)
                    if isinstance(n_result, Number):
                        new_leaves[index] = n_result
            return Expression(self._head, *new_leaves)
        else:
            return self

    def get_atoms(self, include_heads=True):
        if include_heads:
            atoms = self._head.get_atoms()
        else:
            atoms = []
        for leaf in self._leaves:
            atoms.extend(leaf.get_atoms())
        return atoms

    def __hash__(self):
        return hash(('Expression', self._head) + tuple(self._leaves))

    def user_hash(self, update):
        update(("%s>%d>" % (self.get_head_name(), len(self._leaves))).encode('utf8'))
        for leaf in self._leaves:
            leaf.user_hash(update)

    def __getnewargs__(self):
        return (self._head, self._leaves)


class Atom(BaseExpression):

    def is_atom(self) -> bool:
        return True

    def has_form(self, heads, *leaf_counts) -> bool:
        if leaf_counts:
            return False
        name = self.get_atom_name()
        if isinstance(heads, tuple):
            return name in heads
        else:
            return heads == name

    def has_symbol(self, symbol_name) -> bool:
        return False

    def get_head(self) -> 'Symbol':
        return Symbol(self.get_atom_name())

    def get_atom_name(self) -> str:
        return self.__class__.__name__

    def __repr__(self) -> str:
        return '<%s: %s>' % (self.get_atom_name(), self)

    def replace_vars(self, vars, options=None, in_scoping=True) -> 'Atom':
        return self

    def replace_slots(self, slots, evaluation) -> 'Atom':
        return self

    def numerify(self, evaluation) -> 'Atom':
        return self


    def copy(self, reevaluate=False) -> 'Atom':
        result = self.do_copy()
        result.original = self
        return result

    def set_positions(self, position=None) -> None:
        self.position = position

    def get_sort_key(self, pattern_sort=False):
        if pattern_sort:
            return [0, 0, 1, 1, 0, 0, 0, 1]
        else:
            raise NotImplementedError

    def get_atoms(self, include_heads=True) -> typing.List['Atom']:
        return [self]

    def atom_to_boxes(self, f, evaluation):
        raise NotImplementedError


class Symbol(Atom):
    name: str
    sympy_dummy: Any

    def __new__(cls, name, sympy_dummy=None):
        self = super(Symbol, cls).__new__(cls)
        self.name = ensure_context(name)
        self.sympy_dummy = sympy_dummy
        return self

    def __str__(self) -> str:
        return self.name

    def do_copy(self) -> 'Symbol':
        return Symbol(self.name)

    def boxes_to_text(self, **options) -> str:
        return str(self.name)

    def atom_to_boxes(self, f, evaluation) -> 'String':
        return String(evaluation.definitions.shorten_name(self.name))

    def to_sympy(self, **kwargs):
        from mathics.builtin import mathics_to_sympy

        if self.sympy_dummy is not None:
            return self.sympy_dummy

        builtin = mathics_to_sympy.get(self.name)
        if (builtin is None or not builtin.sympy_name or    # nopep8
            not builtin.is_constant()):
            return sympy.Symbol(sympy_symbol_prefix + self.name)
        return builtin.to_sympy(self, **kwargs)

    def to_python(self, *args, **kwargs):
        if self == SymbolTrue:
            return True
        if self == SymbolFalse:
            return False
        if self == SymbolNull:
            return None
        n_evaluation = kwargs.get('n_evaluation')
        if n_evaluation is not None:
            value = Expression('N', self).evaluate(n_evaluation)
            return value.to_python()

        if kwargs.get("python_form", False):
            return self.to_sympy(**kwargs)
        else:
            return self.name

    def default_format(self, evaluation, form) -> str:
        return self.name

    def get_attributes(self, definitions):
        return definitions.get_attributes(self.name)

    def get_name(self) -> str:
        return self.name

    def is_symbol(self) -> bool:
        return True

    def get_sort_key(self, pattern_sort=False):
        if pattern_sort:
            return super(Symbol, self).get_sort_key(True)
        else:
            return [1 if self.is_numeric() else 2,
                    2, Monomial({self.name: 1}), 0, self.name, 1]

    def same(self, other) -> bool:
        return isinstance(other, Symbol) and self.name == other.name

    def replace_vars(self, vars, options={}, in_scoping=True):
        assert all(fully_qualified_symbol_name(v) for v in vars)
        var = vars.get(self.name, None)
        if var is None:
            return self
        else:
            return var

    def has_symbol(self, symbol_name) -> bool:
        return self.name == ensure_context(symbol_name)

    def evaluate(self, evaluation):
        rules = evaluation.definitions.get_ownvalues(self.name)
        for rule in rules:
            result = rule.apply(self, evaluation, fully=True)
            if result is not None and not result.same(self):
                return result.evaluate(evaluation)
        return self

    def is_true(self) -> bool:
        return self == SymbolTrue

    def is_numeric(self) -> bool:
        return self.name in system_symbols(
            'Pi', 'E', 'EulerGamma', 'GoldenRatio',
            'MachinePrecision', 'Catalan')

    def __hash__(self):
        return hash(('Symbol', self.name))  # to distinguish from String

    def user_hash(self, update) -> None:
        update(b'System`Symbol>' + self.name.encode('utf8'))

    def __getnewargs__(self):
        return (self.name, self.sympy_dummy)

# Some common Symbols
SymbolFalse = Symbol("False")
SymbolFailed = Symbol("$Failed")
SymbolNull = Symbol("Null")
SymbolTrue = Symbol("True")
SymbolAborted = Symbol("$Aborted")
SymbolInfinity = Symbol("Infinity")

class Number(Atom):
    def __str__(self) -> str:
        return str(self.value)

    def from_mpmath(value, prec=None):
        'Converts mpf or mpc to Number.'
        if isinstance(value, mpmath.mpf):
            if prec is None:
                return MachineReal(float(value))
            else:
                # HACK: use str here to prevent loss of precision
                return PrecisionReal(sympy.Float(str(value), prec))
        elif isinstance(value, mpmath.mpc):
            if value.imag == 0.0:
                return Number.from_mpmath(value.real, prec)
            real = Number.from_mpmath(value.real, prec)
            imag = Number.from_mpmath(value.imag, prec)
            return Complex(real, imag)
        else:
            raise TypeError(type(value))

    def is_numeric(self) -> bool:
        return True


def _ExponentFunction(value):
    n = value.get_int_value()
    if -5 <= n <= 5:
        return Symbol('Null')
    else:
        return value


def _NumberFormat(man, base, exp, options):
    if exp.get_string_value():
        if options['_Form'] in ('System`InputForm', 'System`OutputForm', 'System`FullForm'):
            return Expression('RowBox', Expression('List', man, String('*^'), exp))
        else:
            return Expression('RowBox', Expression('List', man, String(options['NumberMultiplier']),
                                                   Expression('SuperscriptBox', base, exp)))
    else:
        return man


_number_form_options = {
    'DigitBlock': [0, 0],
    'ExponentFunction': _ExponentFunction,
    'ExponentStep': 1,
    'NumberFormat': _NumberFormat,
    'NumberPadding': ['', '0'],
    'NumberPoint': '.',
    'NumberSigns': ['-', ''],
    'SignPadding': False,
    'NumberMultiplier': '\u00d7',
}


class Integer(Number):
    value: int

    def __new__(cls, value) -> 'Integer':
        n = int(value)
        self = super(Integer, cls).__new__(cls)
        self.value = n
        return self

    def boxes_to_text(self, **options) -> str:
        return str(self.value)

    def boxes_to_xml(self, **options) -> str:
        return self.make_boxes('MathMLForm').boxes_to_xml(**options)

    def boxes_to_tex(self, **options) -> str:
        return str(self.value)

    def make_boxes(self, form) -> 'String':
        return String(str(self.value))

    def atom_to_boxes(self, f, evaluation):
        return self.make_boxes(f.get_name())

    def default_format(self, evaluation, form) -> str:
        return str(self.value)

    def to_sympy(self, **kwargs):
        return sympy.Integer(self.value)

    def to_mpmath(self):
        return mpmath.mpf(self.value)

    def to_python(self, *args, **kwargs):
        return self.value

    def round(self, d=None) -> typing.Union['MachineReal', 'PrecisionReal']:
        if d is None:
            return MachineReal(float(self.value))
        else:
            return PrecisionReal(sympy.Float(self.value, d))

    def get_int_value(self) -> int:
        return self.value

    def same(self, other) -> bool:
        return isinstance(other, Integer) and self.value == other.value

    def evaluate(self, evaluation):
        evaluation.check_stopped()
        return self

    def get_sort_key(self, pattern_sort=False):
        if pattern_sort:
            return super(Integer, self).get_sort_key(True)
        else:
            return [0, 0, self.value, 0, 1]

    def do_copy(self) -> 'Integer':
        return Integer(self.value)

    def __hash__(self):
        return hash(('Integer', self.value))

    def user_hash(self, update):
        update(b'System`Integer>' + str(self.value).encode('utf8'))

    def __getnewargs__(self):
        return (self.value,)

    def __neg__(self) -> 'Integer':
        return Integer(-self.value)

    @property
    def is_zero(self) -> bool:
        return self.value == 0


class Rational(Number):
    def __new__(cls, numerator, denominator=1) -> 'Rational':
        self = super(Rational, cls).__new__(cls)
        self.value = sympy.Rational(numerator, denominator)
        return self

    def atom_to_boxes(self, f, evaluation):
        return self.format(evaluation, f.get_name())

    def to_sympy(self, **kwargs):
        return self.value

    def to_mpmath(self):
        return mpmath.mpf(self.value)

    def to_python(self, *args, **kwargs) -> float:
        return float(self.value)

    def round(self, d=None) -> typing.Union['MachineReal', 'PrecisionReal']:
        if d is None:
            return MachineReal(float(self.value))
        else:
            return PrecisionReal(self.value.n(d))

    def same(self, other) -> bool:
        return isinstance(other, Rational) and self.value == other.value

    def numerator(self) -> 'Integer':
        return Integer(self.value.as_numer_denom()[0])

    def denominator(self) -> 'Integer':
        return Integer(self.value.as_numer_denom()[1])

    def do_format(self, evaluation, form) -> 'Expression':
        assert fully_qualified_symbol_name(form)
        if form == 'System`FullForm':
            return Expression(
                Expression('HoldForm', Symbol('Rational')), self.numerator(),
                self.denominator()).do_format(evaluation, form)
        else:
            numerator = self.numerator()
            minus = numerator.value < 0
            if minus:
                numerator = Integer(-numerator.value)
            result = Expression('Divide', numerator, self.denominator())
            if minus:
                result = Expression('Minus', result)
            result = Expression('HoldForm', result)
            return result.do_format(evaluation, form)

    def default_format(self, evaluation, form) -> str:
        return 'Rational[%s, %s]' % self.value.as_numer_denom()

    def evaluate(self, evaluation) -> 'Rational':
        evaluation.check_stopped()
        return self

    def get_sort_key(self, pattern_sort=False):
        if pattern_sort:
            return super(Rational, self).get_sort_key(True)
        else:
            # HACK: otherwise "Bus error" when comparing 1==1.
            return [0, 0, sympy.Float(self.value), 0, 1]

    def do_copy(self) -> 'Rational':
        return Rational(self.value)

    def __hash__(self):
        return hash(("Rational", self.value))

    def user_hash(self, update) -> None:
        update(b'System`Rational>' + ('%s>%s' % self.value.as_numer_denom()).encode('utf8'))

    def __getnewargs__(self):
        return (self.numerator().get_int_value(), self.denominator().get_int_value())

    def __neg__(self) -> 'Rational':
        return Rational(-self.numerator().get_int_value(), self.denominator().get_int_value())

    @property
    def is_zero(self) -> bool:
<<<<<<< HEAD
        return self.numerator().is_zero and not(self.denominator().is_zero)
=======
        return self.numerator().is_zero # (implicit) and not (self.denominator().is_zero)
>>>>>>> 90d9c7dd


class Real(Number):
    def __new__(cls, value, p=None) -> 'Real':
        if isinstance(value, str):
            value = str(value)
            if p is None:
                digits = (''.join(re.findall('[0-9]+', value))).lstrip('0')
                if digits == '':     # Handle weird Mathematica zero case
                    p = max(prec(len(value.replace('0.', ''))),
                            machine_precision)
                else:
                    p = prec(len(digits.zfill(dps(machine_precision))))
        elif isinstance(value, sympy.Float):
            if p is None:
                p = value._prec + 1
        elif isinstance(value,
                        (Integer, sympy.Number, mpmath.mpf, float, int)):
            if p is not None and p > machine_precision:
                value = str(value)
        else:
            raise TypeError('Unknown number type: %s (type %s)' % (
                value, type(value)))

        # return either machine precision or arbitrary precision real
        if p is None or p == machine_precision:
            return MachineReal.__new__(MachineReal, value)
        else:
            return PrecisionReal.__new__(PrecisionReal, value)

    def boxes_to_text(self, **options) -> str:
        return self.make_boxes('System`OutputForm').boxes_to_text(**options)

    def boxes_to_xml(self, **options) -> str:
        return self.make_boxes('System`MathMLForm').boxes_to_xml(**options)

    def boxes_to_tex(self, **options) -> str:
        return self.make_boxes('System`TeXForm').boxes_to_tex(**options)

    def atom_to_boxes(self, f, evaluation):
        return self.make_boxes(f.get_name())

    def evaluate(self, evaluation) -> 'Real':
        evaluation.check_stopped()
        return self

    def get_sort_key(self, pattern_sort=False):
        if pattern_sort:
            return super(Real, self).get_sort_key(True)
        return [0, 0, self.value, 0, 1]

    def __eq__(self, other) -> bool:
        if isinstance(other, Real):
            # MMA Docs: "Approximate numbers that differ in their last seven
            # binary digits are considered equal"
            _prec = min_prec(self, other)
            with mpmath.workprec(_prec):
                rel_eps = 0.5 ** (_prec - 7)
                return mpmath.almosteq(self.to_mpmath(), other.to_mpmath(), abs_eps=0, rel_eps=rel_eps)
        else:
            return self.get_sort_key() == other.get_sort_key()

    def __ne__(self, other) -> bool:
        # Real is a total order
        return not (self == other)

    def __hash__(self):
        # ignore last 7 binary digits when hashing
        _prec = self.get_precision()
        return hash(("Real", self.to_sympy().n(dps(_prec))))

    def user_hash(self, update):
        # ignore last 7 binary digits when hashing
        _prec = self.get_precision()
        update(b'System`Real>' + str(self.to_sympy().n(dps(_prec))).encode('utf8'))

    def get_atom_name(self) -> str:
        return 'Real'


class MachineReal(Real):
    '''
    Machine precision real number.

    Stored internally as a python float.
    '''
    value: float

    def __new__(cls, value) -> 'MachineReal':
        self = Number.__new__(cls)
        self.value = float(value)
        if math.isinf(self.value) or math.isnan(self.value):
            raise OverflowError
        return self

    def to_python(self, *args, **kwargs) -> float:
        return self.value

    def to_sympy(self):
        return sympy.Float(self.value)

    def to_mpmath(self):
        return mpmath.mpf(self.value)

    def round(self, d=None) -> 'MachineReal':
        return self

    def same(self, other) -> bool:
        if isinstance(other, MachineReal):
            return self.value == other.value
        elif isinstance(other, PrecisionReal):
            return self.to_sympy() == other.value
        return False

    def is_machine_precision(self) -> bool:
        return True

    def get_precision(self) -> int:
        return machine_precision

    def get_float_value(self, permit_complex=False) -> float:
        return self.value

    def make_boxes(self, form):
        from mathics.builtin.inout import number_form
        _number_form_options['_Form'] = form    # passed to _NumberFormat
        if form in ('System`InputForm', 'System`FullForm'):
            n = None
        else:
            n = 6
        return number_form(self, n, None, None, _number_form_options)

    def __getnewargs__(self):
        return (self.value,)

    def do_copy(self) -> 'MachineReal':
        return MachineReal(self.value)

    def __neg__(self) -> 'MachineReal':
        return MachineReal(-self.value)

    @property
    def is_zero(self) -> bool:
        return self.value == 0.0

    @property
    def is_approx_zero(self) -> bool:
        # In WMA, Chop[10.^(-10)] == 0,
        # so, lets take it.
        res = abs(self.value) <= 1e-10
        return res


class PrecisionReal(Real):
    """
    Arbitrary precision real number.

    Stored internally as a sympy.Float.

    Note: Plays nicely with the mpmath.mpf (float) type.
    """
    value: sympy.Float

    def __new__(cls, value) -> 'PrecisionReal':
        self = Number.__new__(cls)
        self.value = sympy.Float(value)
        return self

    def to_python(self, *args, **kwargs):
        return float(self.value)

    def to_sympy(self):
        return self.value

    def to_mpmath(self):
        return mpmath.mpf(self.value)

    def round(self, d=None) -> typing.Union['MachineReal', 'PrecisionReal']:
        if d is None:
            return MachineReal(float(self.value))
        else:
            d = min(dps(self.get_precision()), d)
            return PrecisionReal(self.value.n(d))

    def same(self, other) -> bool:
        if isinstance(other, PrecisionReal):
            return self.value == other.value
        elif isinstance(other, MachineReal):
            return self.value == other.to_sympy()
        return False

    def get_precision(self) -> int:
        return self.value._prec + 1

    def make_boxes(self, form):
        from mathics.builtin.inout import number_form
        _number_form_options['_Form'] = form    # passed to _NumberFormat
        return number_form(self, dps(self.get_precision()), None, None, _number_form_options)

    def __getnewargs__(self):
        return (self.value,)

    def do_copy(self) -> 'PrecisionReal':
        return PrecisionReal(self.value)

    def __neg__(self) -> 'PrecisionReal':
        return PrecisionReal(-self.value)

    @property
    def is_zero(self) -> bool:
        return self.value == 0.0


class Complex(Number):
    '''
    Complex wraps two real-valued Numbers.
    '''
    real: Any
    imag: Any

    def __new__(cls, real, imag):
        self = super(Complex, cls).__new__(cls)
        if isinstance(real, Complex) or not isinstance(real, Number):
            raise ValueError("Argument 'real' must be a real number.")
        if isinstance(imag, Complex) or not isinstance(imag, Number):
            raise ValueError("Argument 'imag' must be a real number.")

        if imag.same(Integer(0)):
            return real

        if isinstance(real, MachineReal) and not isinstance(imag, MachineReal):
            imag = imag.round()
        if isinstance(imag, MachineReal) and not isinstance(real, MachineReal):
            real = real.round()

        self.real = real
        self.imag = imag
        return self

    def atom_to_boxes(self, f, evaluation):
        return self.format(evaluation, f.get_name())

    def __str__(self) -> str:
        return str(self.to_sympy())

    def to_sympy(self, **kwargs):
        return self.real.to_sympy() + sympy.I * self.imag.to_sympy()

    def to_python(self, *args, **kwargs):
        return complex(self.real.to_python(), self.imag.to_python())

    def to_mpmath(self):
        return mpmath.mpc(self.real.to_mpmath(), self.imag.to_mpmath())

    def do_format(self, evaluation, form) -> 'Expression':
        if form == 'System`FullForm':
            return Expression(Expression('HoldForm', Symbol('Complex')),
                              self.real, self.imag).do_format(evaluation, form)

        parts: typing.List[Any] = []
        if self.is_machine_precision() or not self.real.is_zero:
            parts.append(self.real)
        if self.imag.same(Integer(1)):
            parts.append(Symbol('I'))
        else:
            parts.append(Expression('Times', self.imag, Symbol('I')))

        if len(parts) == 1:
            result = parts[0]
        else:
            result = Expression('Plus', *parts)

        return Expression('HoldForm', result).do_format(evaluation, form)

    def default_format(self, evaluation, form) -> str:
        return 'Complex[%s, %s]' % (self.real.default_format(evaluation, form),
                                    self.imag.default_format(evaluation, form))

    def get_sort_key(self, pattern_sort=False):
        if pattern_sort:
            return super(Complex, self).get_sort_key(True)
        else:
            return [0, 0, self.real.get_sort_key()[2],
                    self.imag.get_sort_key()[2], 1]

    def same(self, other) -> bool:
        return (isinstance(other, Complex) and self.real == other.real and
                self.imag == other.imag)

    def evaluate(self, evaluation) -> 'Complex':
        evaluation.check_stopped()
        return self

    def round(self, d=None) -> 'Complex':
        real = self.real.round(d)
        imag = self.imag.round(d)
        return Complex(real, imag)

    def is_machine_precision(self) -> bool:
        if self.real.is_machine_precision() or self.imag.is_machine_precision():
            return True
        return False

    def get_float_value(self, permit_complex=False) -> typing.Optional[complex]:
        if permit_complex:
            real = self.real.get_float_value()
            imag = self.imag.get_float_value()
            if real is not None and imag is not None:
                return complex(real, imag)
        else:
            return None

    def get_precision(self) -> typing.Optional[int]:
        real_prec = self.real.get_precision()
        imag_prec = self.imag.get_precision()
        if imag_prec is None or real_prec is None:
            return None
        return min(real_prec, imag_prec)

    def do_copy(self) -> 'Complex':
        return Complex(self.real.do_copy(), self.imag.do_copy())

    def __hash__(self):
        return hash(('Complex', self.real, self.imag))

    def user_hash(self, update) -> None:
        update(b'System`Complex>')
        update(self.real)
        update(self.imag)

    def __eq__(self, other) -> bool:
        if isinstance(other, Complex):
            return self.real == other.real and self.imag == other.imag
        else:
            return self.get_sort_key() == other.get_sort_key()

    def __getnewargs__(self):
        return (self.real, self.imag)

    def __neg__(self):
        return Complex(-self.real, -self.imag)

    @property
    def is_zero(self) -> bool:
        return self.real.is_zero and self.imag.is_zero

    @property
    def is_approx_zero(self) -> bool:
        real_zero = self.real.is_approx_zero if hasattr(self.real, "is_approx_zero") else self.real.is_zero
        imag_zero = self.imag.is_approx_zero if hasattr(self.imag, "is_approx_zero") else self.imag.is_zero
        return real_zero and imag_zero


def encode_mathml(text: str) -> str:
    text = text.replace('&', '&amp;').replace('<', '&lt;').replace('>', '&gt;')
    text = text.replace('"', '&quot;').replace(' ', '&nbsp;')
    text = text.replace('\n', '<mspace linebreak="newline" />')
    return text

TEX_REPLACE = {
    '{': r'\{',
    '}': r'\}',
    '_': r'\_',
    '$': r'\$',
    '%': r'\%',
    '#': r'\#',
    '&': r'\&',
    '\\': r'\backslash{}',
    '^': r'{}^{\wedge}',
    '~': r'\sim{}',
    '|': r'\vert{}',
}
TEX_TEXT_REPLACE = TEX_REPLACE.copy()
TEX_TEXT_REPLACE.update({
    '<': r'$<$',
    '>': r'$>$',
    '~': r'$\sim$',
    '|': r'$\vert$',
    '\\': r'$\backslash$',
    '^': r'${}^{\wedge}$',
})
TEX_REPLACE_RE = re.compile('([' + ''.join(
    [re.escape(c) for c in TEX_REPLACE]) + '])')


def encode_tex(text: str, in_text=False) -> str:
    def replace(match):
        c = match.group(1)
        repl = TEX_TEXT_REPLACE if in_text else TEX_REPLACE
        # return TEX_REPLACE[c]
        return repl.get(c, c)

    text = TEX_REPLACE_RE.sub(replace, text)
    text = text.replace('\n', '\\newline\n')
    return text

extra_operators = set((',', '(', ')', '[', ']', '{', '}',
                       '\u301a', '\u301b', '\u00d7', '\u2032',
                       '\u2032\u2032', ' ', '\u2062', '\u222b', '\u2146'))


class String(Atom):
    value: str

    def __new__(cls, value):
        self = super(String, cls).__new__(cls)
        self.value = str(value)
        return self

    def __str__(self) -> str:
        return '"%s"' % self.value

    def boxes_to_text(self, show_string_characters=False, **options) -> str:
        value = self.value

        if (not show_string_characters and      # nopep8
            value.startswith('"') and value.endswith('"')):
            value = value[1:-1]

        return value

    def boxes_to_xml(self, show_string_characters=False, **options) -> str:
        from mathics.core.parser import is_symbol_name
        from mathics.builtin import builtins

        operators = set()
        for name, builtin in builtins.items():
            operator = builtin.get_operator_display()
            if operator is not None:
                operators.add(operator)

        text = self.value

        def render(format, string):
            encoded_text = encode_mathml(string)
            return format % encoded_text

        if text.startswith('"') and text.endswith('"'):
            if show_string_characters:
                return render('<ms>%s</ms>', text[1:-1])
            else:
                outtext = ""
                for line in text[1:-1].split("\n"):
                    outtext +=  render('<mtext>%s</mtext>', line)
                return outtext
        elif text and ('0' <= text[0] <= '9' or text[0] == '.'):
            return render('<mn>%s</mn>', text)
        else:
            if text in operators or text in extra_operators:
                if text == '\u2146':
                    return render(
                        '<mo form="prefix" lspace="0.2em" rspace="0">%s</mo>', text)
                if text == '\u2062':
                    return render(
                        '<mo form="prefix" lspace="0" rspace="0.2em">%s</mo>', text)
                return render('<mo>%s</mo>', text)
            elif is_symbol_name(text):
                return render('<mi>%s</mi>', text)
            else:
                outtext = ""
                for line in text.split("\n"):
                    outtext +=  render('<mtext>%s</mtext>', line)
                return outtext

    def boxes_to_tex(self, show_string_characters=False, **options) -> str:
        from mathics.builtin import builtins

        operators = set()
        for name, builtin in builtins.items():
            operator = builtin.get_operator_display()
            if operator is not None:
                operators.add(operator)

        text = self.value

        def render(format, string, in_text=False):
            return format % encode_tex(string, in_text)

        if text.startswith('"') and text.endswith('"'):
            if show_string_characters:
                return render(r'\text{"%s"}', text[1:-1], in_text=True)
            else:
                return render(r'\text{%s}', text[1:-1], in_text=True)
        elif text and text[0] in '0123456789-.':
            return render('%s', text)
        else:
            if text == '\u2032':
                return "'"
            elif text == '\u2032\u2032':
                return "''"
            elif text == '\u2062':
                return ' '
            elif text == '\u221e':
                return r'\infty '
            elif text == '\u00d7':
                return r'\times '
            elif text in ('(', '[', '{'):
                return render(r'\left%s', text)
            elif text in (')', ']', '}'):
                return render(r'\right%s', text)
            elif text == '\u301a':
                return r'\left[\left['
            elif text == '\u301b':
                return r'\right]\right]'
            elif text == ',' or text == ', ':
                return text
            elif text == '\u222b':
                return r'\int'
            elif text == '\u2146':
                return r'\, d'
            elif text == '\u2211':
                return r'\sum'
            elif text == '\u220f':
                return r'\prod'
            elif len(text) > 1:
                return render(r'\text{%s}', text, in_text=True)
            else:
                return render('%s', text)

    def atom_to_boxes(self, f, evaluation):
        inner = str(self.value)

        if f.get_name() in system_symbols('InputForm', 'FullForm'):
            inner = inner.replace('\\', '\\\\')

        return String('"' + inner + '"')

    def do_copy(self) -> 'String':
        return String(self.value)

    def default_format(self, evaluation, form) -> str:
        value = self.value.replace('\\', '\\\\').replace('"', '\\"')
        return '"%s"' % value

    def get_sort_key(self, pattern_sort=False):
        if pattern_sort:
            return super(String, self).get_sort_key(True)
        else:
            return [0, 1, self.value, 0, 1]

    def same(self, other) -> bool:
        return isinstance(other, String) and self.value == other.value

    def get_string_value(self) -> str:
        return self.value

    def to_sympy(self, **kwargs):
        return None

    def to_python(self, *args, **kwargs) -> str:
        return '"%s"' % self.value  # add quotes to distinguish from Symbols

    def __hash__(self):
        return hash(("String", self.value))

    def user_hash(self, update):
        # hashing a String is the one case where the user gets the untampered
        # hash value of the string's text. this corresponds to MMA behavior.
        update(self.value.encode('utf8'))

    def __getnewargs__(self):
        return (self.value,)


class StringFromPython(String):
    def __new__(cls, value):
        self = super(StringFromPython, cls).__new__(cls, value)
        if isinstance(value, sympy.NumberSymbol):
            self.value = "sympy." + str(value)

        # Note that the test is done with math.inf first.
        # This is to use float's ==, which may not strictly be necessary.
        if math.inf == value:
            self.value = "math.inf"
        return self


def get_default_value(name, evaluation, k=None, n=None):
    pos = []
    if k is not None:
        pos.append(k)
    if n is not None:
        pos.append(n)
    for pos_len in reversed(list(range(len(pos) + 1))):
        # Try patterns from specific to general
        defaultexpr = Expression('Default', Symbol(name),
                                 *[Integer(index) for index in pos[:pos_len]])
        result = evaluation.definitions.get_value(
            name, 'System`DefaultValues', defaultexpr, evaluation)
        if result is not None:
            if result.same(defaultexpr):
                result = result.evaluate(evaluation)
            return result
    return None


def print_parenthesizes(precedence, outer_precedence=None,
                        parenthesize_when_equal=False) -> bool:
    return (outer_precedence is not None and (
        outer_precedence > precedence or (
            outer_precedence == precedence and parenthesize_when_equal)))


def _is_neutral_symbol(symbol_name, cache, evaluation):
    # a symbol is neutral if it does not invoke any rules, but is sure to make its Expression stay
    # the way it is (e.g. List[1, 2, 3] will always stay List[1, 2, 3], so long as nobody defines
    # a rule on this).

    if cache:
        r = cache.get(symbol_name)
        if r is not None:
            return r

    definitions = evaluation.definitions

    definition = definitions.get_definition(symbol_name, only_if_exists=True)
    if definition is None:
        r = True
    else:
        r = all(len(definition.get_values_list(x)) == 0 for x in ('up', 'sub', 'down', 'own'))

    if cache:
        cache[symbol_name] = r

    return r


def _is_neutral_head(head, cache, evaluation):
    if not isinstance(head, Symbol):
        return False

    return _is_neutral_symbol(head.get_name(), cache, evaluation)


# Structure helps implementations make the ExpressionCache not invalidate across simple commands
# such as Take[], Most[], etc. without this, constant reevaluation of lists happens, which results
# in quadratic runtimes for command like Fold[#1+#2&, Range[x]].

# A good performance test case for Structure: x = Range[50000]; First[Timing[Partition[x, 15, 1]]]


class Structure(object):
    def __call__(self, leaves):
        # create an Expression with the given list "leaves" as leaves.
        # NOTE: the caller guarantees that "leaves" only contains items that are from "origins".
        raise NotImplementedError

    def filter(self, expr, cond):
        # create an Expression with a subset of "expr".leaves (picked out by the filter "cond").
        # NOTE: the caller guarantees that "expr" is from "origins".
        raise NotImplementedError

    def slice(self, expr, py_slice):
        # create an Expression, using the given slice of "expr".leaves as leaves.
        # NOTE: the caller guarantees that "expr" is from "origins".
        raise NotImplementedError


# UnlinkedStructure produces Expressions that are not linked to "origins" in terms of cache.
# This produces the same thing as doing Expression(head, *leaves).

class UnlinkedStructure(Structure):
    def __init__(self, head):
        self._head = head
        self._cache = None

    def __call__(self, leaves):
        expr = Expression(self._head)
        expr._leaves = tuple(leaves)
        return expr

    def filter(self, expr, cond):
        return self([leaf for leaf in expr._leaves if cond(leaf)])

    def slice(self, expr, py_slice):
        leaves = expr._leaves
        lower, upper, step = py_slice.indices(len(leaves))
        if step != 1:
            raise ValueError('Structure.slice only supports slice steps of 1')
        return self(leaves[lower:upper])


# LinkedStructure produces Expressions that are linked to "origins" in terms of cache. This
# carries over information from the cache of the originating Expressions into the Expressions
# that are newly created.

class LinkedStructure(Structure):
    def __init__(self, head, cache):
        self._head = head
        self._cache = cache

    def __call__(self, leaves):
        expr = Expression(self._head)
        expr._leaves = tuple(leaves)
        expr._cache = self._cache.reordered()
        return expr

    def filter(self, expr, cond):
        return self([leaf for leaf in expr._leaves if cond(leaf)])

    def slice(self, expr, py_slice):
        leaves = expr._leaves
        lower, upper, step = py_slice.indices(len(leaves))
        if step != 1:
            raise ValueError('Structure.slice only supports slice steps of 1')

        new = Expression(self._head)
        new._leaves = tuple(leaves[lower:upper])
        if expr._cache:
            new._cache = expr._cache.sliced(lower, upper)

        return new


def structure(head, origins, evaluation, structure_cache=None):
    # creates a Structure for building Expressions with head "head" and leaves
    # originating (exlusively) from "origins" (leaves are passed into the functions
    # of Structure further down).

    # "origins" may either be an Expression (i.e. all leaves must originate from that
    # expression), a Structure (all leaves passed in this "self" Structure must be
    # manufactured using that Structure), or a list of Expressions (i.e. all leaves
    # must originate from one of the listed Expressions).

    if isinstance(head, (str,)):
        head = Symbol(head)

    if isinstance(origins, (Expression, Structure)):
        cache = origins._cache
        if cache is not None and not _is_neutral_head(head, structure_cache, evaluation):
            cache = None
    elif isinstance(origins, (list, tuple)):
        if _is_neutral_head(head, structure_cache, evaluation):
            cache = ExpressionCache.union(origins, evaluation)
        else:
            cache = None
    else:
        raise ValueError('expected Expression, Structure, tuple or list as orig param')

    if cache is None:
        return UnlinkedStructure(head)
    else:
        return LinkedStructure(head, cache)


def atom_list_constructor(evaluation, head, *atom_names):
    # if we encounter an Expression that consists wholly of atoms and those atoms (and the
    # expression's head) have no rules associated with them, we can speed up evaluation.

    # note that you may use a constructor constructed via atom_list_constructor() only as
    # long as the evaluation's Definitions are guaranteed to not change.

    if not _is_neutral_head(head, None, evaluation) or any(not atom for atom in atom_names):
        optimize = False
    else:
        full_atom_names = [ensure_context(atom) for atom in atom_names]

        if not all(_is_neutral_symbol(atom, None, evaluation) for atom in full_atom_names):
            optimize = False
        else:
            optimize = True

    if optimize:
        def construct(leaves):
            expr = Expression(head)
            expr._leaves = list(leaves)
            sym = set(chain([head.get_name()], full_atom_names))
            expr._cache = ExpressionCache(evaluation.definitions.now, sym, None)
            return expr
    else:
        def construct(leaves):
            expr = Expression(head)
            expr._leaves = list(leaves)
            return expr

    return construct


def string_list(head, leaves, evaluation):
    return atom_list_constructor(evaluation, head, 'String')(leaves)<|MERGE_RESOLUTION|>--- conflicted
+++ resolved
@@ -2115,11 +2115,8 @@
 
     @property
     def is_zero(self) -> bool:
-<<<<<<< HEAD
-        return self.numerator().is_zero and not(self.denominator().is_zero)
-=======
         return self.numerator().is_zero # (implicit) and not (self.denominator().is_zero)
->>>>>>> 90d9c7dd
+
 
 
 class Real(Number):
