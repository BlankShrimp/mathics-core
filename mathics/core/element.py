--- conflicted
+++ resolved
@@ -100,15 +100,11 @@
     def __init__(self, *args, **kwargs):
         self.options = None
         self.pattern_sequence = False
-<<<<<<< HEAD
         # This property would be useful for a BoxExpression
         # (see comment in mathocs.core.expression.) However,
         # WL has a way to handle the connection between
         # an expression and a Box expression ``InterpretationBox``.
         self.unformatted = self  # This may be a garbage-collection nightmare.
-=======
-        # FIXME: this should be removed
->>>>>>> fd071910
         self._cache = None
 
     # comment @mmatera: The next method have a name that starts with ``apply``.
