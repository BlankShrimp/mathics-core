# -*- coding: utf-8 -*-
"""
(Base) Element of an general (M-)Expression.

Here we have the base class and related function for element inside an Expression.
"""

from mathics.core.attributes import no_attributes
from typing import Any, Optional, Tuple


def ensure_context(name, context="System`") -> str:
    assert isinstance(name, str)
    assert name != ""
    if "`" in name:
        # Symbol has a context mark -> it came from the parser
        assert fully_qualified_symbol_name(name)
        return name
    # Symbol came from Python code doing something like
    # Expression('Plus', ...) -> use System` or more generally
    # context + name
    return context + name


def fully_qualified_symbol_name(name) -> bool:
    """
    Checks if `name` is a fully qualified symbol name.
    """
    return (
        isinstance(name, str)
        and "`" in name
        and not name.startswith("`")
        and not name.endswith("`")
        and "``" not in name
    )


class ImmutableValueMixin:
    @property
    def is_literal(self) -> bool:
        """
        The value value can't change once it is set.
        """
        return True


class KeyComparable:
    """

    Some Mathics/WL Symbols have an "OrderLess" attribute
    which is used in the evaluation process to arrange items in a list.

    To do that, we need a way to compare Symbols, and that is what
    this class is for.

    This class adds the boilerplate Python comparision operators that
    you expect in Python programs for comparing Python objects.

    This class is not complete in of itself, it is intended to be
    mixed into other classes.

    Each class should provide a `get_sort_key()` method which
    is the primative from which all other comparsions are based on.
    """

    def get_sort_key(self):
        raise NotImplementedError

    def __eq__(self, other) -> bool:
        return (
            hasattr(other, "get_sort_key")
            and self.get_sort_key() == other.get_sort_key()
        )

    def __gt__(self, other) -> bool:
        return self.get_sort_key() > other.get_sort_key()

    def __ge__(self, other) -> bool:
        return self.get_sort_key() >= other.get_sort_key()

    def __le__(self, other) -> bool:
        return self.get_sort_key() <= other.get_sort_key()

    def __lt__(self, other) -> bool:
        return self.get_sort_key() < other.get_sort_key()

    def __ne__(self, other) -> bool:
        return (
            not hasattr(other, "get_sort_key")
        ) or self.get_sort_key() != other.get_sort_key()


class BaseElement(KeyComparable):
    """
    This is the base class from which all other Expressions are
    derived from.  If you think of an Expression as tree-like, then a
    BaseElement is a node in the tree.

    This class is not complete in of itself and subclasses should adapt or fill in
    what is needed

    Some important subclasses: Atom and Expression.
    """

    last_evaluated: Any
    # this variable holds a function defined in mathics.core.expression that creates an expression
    create_expression: Any

<<<<<<< HEAD
    def do_apply_rules(
=======
    # comment @mmatera:
    # The next method has a name that starts with ``apply``. This impeds to define ``InstanceableBuiltin``with ``Element`` as an ancestor class. I would like to change this to reimplement ``mathics.builtin.BoxConstruct`` in a way that does not
    # require redefining several of the methods of this class.
    # I propose then to change the name to ``do_apply_rules``.
    # This change implies changing just a small number of lines
    # in the code of ``mathics.core`` and ``mathics.builtin``. privately
    # the affected files apart from this would be:
    #
    # mathics/core/expression.py
    # mathics/builtin/inference.py
    # mathics/builtin/patterns.py
    # mathics/builtin/assignments/internals.py

    def apply_rules(
>>>>>>> ed9b98d1
        self, rules, evaluation, level=0, options=None
    ) -> Tuple["BaseElement", bool]:
        """
        Tries to apply one by one the rules in `rules`.
        If one of the rules matches, returns the result and the flag True.
        Otherwise, returns self, False.
        """
        if options:
            l1, l2 = options["levelspec"]
            if level < l1:
                return self, False
            elif l2 is not None and level > l2:
                return self, False

        for rule in rules:
            result = rule.apply(self, evaluation, fully=False)
            if result is not None:
                return result, True
        return self, False

    # FIXME the fact that we have to import all of these symbols means
    # modularity is broken somehwere.
    # And do_format really doesn't belong here.
    def do_format(self, evaluation, form):
        """
        Applies formats associated to the expression and removes
        superfluous enclosing formats.
        """
        from mathics.core.symbols import (
            Atom,
            Symbol,
            SymbolFullForm,
            SymbolGraphics,
            SymbolGraphics3D,
            SymbolHoldForm,
            SymbolList,
            SymbolNumberForm,
            SymbolOutputForm,
            SymbolPostfix,
            SymbolRepeated,
            SymbolRepeatedNull,
            SymbolStandardForm,
            format_symbols,
        )

        if isinstance(form, str):
            form = Symbol(form)
        formats = format_symbols
        evaluation.inc_recursion_depth()
        try:
            expr = self
            head = self.get_head()
            leaves = self.get_elements()
            include_form = False
            # If the expression is enclosed by a Format
            # takes the form from the expression and
            # removes the format from the expression.
            if head in formats and len(leaves) == 1:
                expr = leaves[0]
                if not (form is SymbolOutputForm and head is SymbolStandardForm):
                    form = head
                    include_form = True
            # If form is Fullform, return it without changes
            if form is SymbolFullForm:
                if include_form:
                    expr = self.create_expression(form, expr)
                return expr
            # Repeated and RepeatedNull confuse the formatter,
            # so we need to hardlink their format rules:
            if head is SymbolRepeated:
                if len(leaves) == 1:
                    return self.create_expression(
                        SymbolHoldForm,
                        self.create_expression(
                            SymbolPostfix,
                            self.create_expression(SymbolList, leaves[0]),
                            "..",
                            170,
                        ),
                    )
                else:
                    return self.create_expression(SymbolHoldForm, expr)
            elif head is SymbolRepeatedNull:
                if len(leaves) == 1:
                    return self.create_expression(
                        SymbolHoldForm,
                        self.create_expression(
                            SymbolPostfix,
                            self.create_expression(SymbolList, leaves[0]),
                            "...",
                            170,
                        ),
                    )
                else:
                    return self.create_expression(SymbolHoldForm, expr)

            # If expr is not an atom, looks for formats in its definition
            # and apply them.
            def format_expr(expr):
                if not (isinstance(expr, Atom)) and not (isinstance(expr.head, Atom)):
                    # expr is of the form f[...][...]
                    return None
                name = expr.get_lookup_name()
                formats = evaluation.definitions.get_formats(name, form.get_name())
                for rule in formats:
                    result = rule.apply(expr, evaluation)
                    if result is not None and result != expr:
                        return result.evaluate(evaluation)
                return None

            formatted = format_expr(expr)
            if formatted is not None:
                result = formatted.do_format(evaluation, form)
                if include_form:
                    result = self.create_expression(form, result)
                return result

            # If the expression is still enclosed by a Format,
            # iterate.
            # If the expression is not atomic or of certain
            # specific cases, iterate over the leaves.
            head = expr.get_head()
            if head in formats:
                expr = expr.do_format(evaluation, form)
            elif (
                head is not SymbolNumberForm
                and not isinstance(expr, Atom)
                and head is not SymbolGraphics
                and head is not SymbolGraphics3D
            ):
                # print("Not inside graphics or numberform, and not is atom")
                new_elements = [
                    leaf.do_format(evaluation, form) for leaf in expr.leaves
                ]
                expr = self.create_expression(
                    expr.head.do_format(evaluation, form), *new_elements
                )
            if include_form:
                expr = self.create_expression(form, expr)
            return expr
        finally:
            evaluation.dec_recursion_depth()

    def equal2(self, rhs: Any) -> Optional[bool]:
        """
        Mathics two-argument Equal (==)
        returns True if self and rhs are identical.
        """
        if self.sameQ(rhs):
            return True

        # If the types are the same then we'll use the classes definition of == (or __eq__).
        # Superclasses which need to specialized this behavior should redefine equal2()
        #
        # I would use `is` instead `==` here, to compare classes.
        if type(self) is type(rhs):
            return self == rhs
        return None

    def evaluate(self, evaluation) -> "BaseElement":
        """Returns the value of the expression. The subclass must implement this"""
        raise NotImplementedError

    # FIXME the fact that we have to import all of these symbols means
    # modularity is broken somehwere.
    # And format really doesn't belong here.
    def format(self, evaluation, form, **kwargs) -> "BaseElement":
        """
        Applies formats associated to the expression, and then calls Makeboxes
        """
        from mathics.core.symbols import (
            Symbol,
            SymbolMakeBoxes,
        )

        if isinstance(form, str):
            form = Symbol(form)
        expr = self.do_format(evaluation, form)
        result = self.create_expression(SymbolMakeBoxes, expr, form).evaluate(
            evaluation
        )
        return result

    def get_atoms(self, include_heads=True):
        """
        Returns a list of atoms that appears in the expression.
        """
        # Comment @mmatera:
        # This function is used just in Graphics.apply_makeboxes
        # to check if a graphics expression is composed just by
        # real numbers (or integer) or graphics symbols.
        # Probably, there is a simpler way to implement it without using
        # this method.
        return []

    def get_attributes(self, definitions):
        return no_attributes

    def get_head_name(self):
        raise NotImplementedError

    # FIXME: this behavior of defining a specific default implementation
    # that is basically saying it isn't implemented is wrong.
    # However fixing this means not only removing but fixing up code
    # in the callers.
    def get_float_value(self, permit_complex=False):
        return None

    def get_int_value(self):
        return None

    def get_lookup_name(self):
        """
        Returns symbol name of leftmost head. This method is used
        to determine which definition must be asked for rules
        to apply in order to do the evaluation.
        """

        return self.get_name()

    def get_name(self):
        "Returns symbol's name if Symbol instance"

        return ""

    def get_option_values(self, evaluation, allow_symbols=False, stop_on_error=True):
        """
        Build a dictionary of options from an expression.
        For example Symbol("Integrate").get_option_values(evaluation, allow_symbols=True)
        will return a list of options associated to the definition of the symbol "Integrate".
        If self is not an expression,
        """
        # comment @mmatera: The implementation of this is awfull.
        # This general method (in BaseElement) should be simpler (Numbers does not have Options).
        # The implementation should be move to Symbol and Expression classes.

        from mathics.core.atoms import String
        from mathics.core.symbols import SymbolList

        options = self
        if options.has_form("List", None):
            options = options.flatten_with_respect_to_head(SymbolList)
            values = options.leaves
        else:
            values = [options]
        option_values = {}
        for option in values:
            symbol_name = option.get_name()
            if allow_symbols and symbol_name:
                options = evaluation.definitions.get_options(symbol_name)
                option_values.update(options)
            else:
                if not option.has_form(("Rule", "RuleDelayed"), 2):
                    if stop_on_error:
                        return None
                    else:
                        continue
                name = option.leaves[0].get_name()
                if not name and isinstance(option.leaves[0], String):
                    name = ensure_context(option.leaves[0].get_string_value())
                if not name:
                    if stop_on_error:
                        return None
                    else:
                        continue
                option_values[name] = option.leaves[1]
        return option_values

    def get_precision(self) -> None:
        """Returns the default specification for precision in N and other
        numerical functions.  It is expected to be redefined in those
        classes that provide inexact arithmetic like PrecisionReal.

        Here in the default base implementation, `None` is used to indicate that the
        precision is either not defined, or it is exact as in the case of Integer. In either case, the
        values is not "inexact".

        This function is called by method `is_inexact()`.
        """
        return None

    def get_rules_list(self):
        """
        If the expression is of the form {pat1->expr1,... {pat_2,expr2},...}
        return a (python) list of rules.
        """
        from mathics.core.rules import Rule
        from mathics.core.symbols import SymbolList

        # comment mm: This makes sense for expressions, but not for numbers. This should
        # have at most a trivial implementation here, and specialize it
        # in the `Expression` class.

        list_expr = self.flatten_with_respect_to_head(SymbolList)
        list = []
        if list_expr.has_form("List", None):
            list.extend(list_expr.leaves)
        else:
            list.append(list_expr)
        rules = []
        for item in list:
            if not item.has_form(("Rule", "RuleDelayed"), 2):
                return None
            rule = Rule(item.leaves[0], item.leaves[1])
            rules.append(rule)
        return rules

    def get_sequence(self):
        """Convert's a Mathics Sequence into a Python's list of elements"""
        from mathics.core.symbols import SymbolSequence

        if self.get_head() is SymbolSequence:
            return self.leaves
        else:
            return [self]

    def get_string_value(self):
        return None

    @property
    def is_literal(self) -> bool:
        """
        True if the value can't change, i.e. a value is set and it does not
        depend on definition bindings. That is why, in contrast to
        `is_uncertain_final_definitions()`, we don't need a `definitions`
        parameter.

        Each subclass should decide what is right here.
        """
        raise NotImplementedError

    def is_uncertain_final_definitions(self, definitions) -> bool:
        """
        Used in Expression.do_format() to determine if we should (re)evaluate
        an expression. Each subclass should decide what is right here.
        """
        raise NotImplementedError

    def is_machine_precision(self) -> bool:
        """Check if the number represents a floating point number"""
        return False

    def is_numeric(self, evaluation=None) -> bool:
        """Check if the expression is a number. If evaluation is given,
        tries to determine if the expression can be evaluated as a number.
        """
        # used by NumericQ and expression ordering
        return False

    def has_form(self, heads, *element_counts):
        """Check if the expression is of the form Head[l1,...,ln]
        with Head.name in `heads` and a number of leaves according to the specification in
        element_counts.
        """
        return False

    @property
    def is_zero(self) -> bool:
        return False

    def __hash__(self):
        """
        To allow usage of expression as dictionary keys,
        as in Expression.get_pre_choices
        """
        raise NotImplementedError

    def is_free(self, form, evaluation) -> bool:
        """
        Check if self has a subexpression of the form `form`.
        """
        from mathics.builtin.patterns import item_is_free

        return item_is_free(self, form, evaluation)

    def is_inexact(self) -> bool:
        return self.get_precision() is not None

    def rewrite_apply_eval_step(self, evaluation) -> Tuple["Expression", bool]:
        """
        Performs a since rewrite/apply/eval step used in
        evaluation.

        Here we specialize evaluation so that any results returned
        do not need further evaluation.
        """
        return self.evaluate(evaluation), False

    def sameQ(self, rhs) -> bool:
        """Mathics SameQ"""
        return id(self) == id(rhs)

    def sequences(self):
        return None

    def user_hash(self, update) -> None:
        # whereas __hash__ is for internal Mathics purposes like using Expressions as dictionary keys and fast
        # comparison of elements, user_hash is called for Hash[]. user_hash should strive to give stable results
        # across versions, whereas __hash__ must not. user_hash should try to hash all the data available, whereas
        # __hash__ might only hash a sample of the data available.
        raise NotImplementedError

    def to_sympy(self, **kwargs):
        raise NotImplementedError

    def to_mpmath(self):
        raise NotImplementedError<|MERGE_RESOLUTION|>--- conflicted
+++ resolved
@@ -106,24 +106,7 @@
     # this variable holds a function defined in mathics.core.expression that creates an expression
     create_expression: Any
 
-<<<<<<< HEAD
     def do_apply_rules(
-=======
-    # comment @mmatera:
-    # The next method has a name that starts with ``apply``. This impeds to define ``InstanceableBuiltin``with ``Element`` as an ancestor class. I would like to change this to reimplement ``mathics.builtin.BoxConstruct`` in a way that does not
-    # require redefining several of the methods of this class.
-    # I propose then to change the name to ``do_apply_rules``.
-    # This change implies changing just a small number of lines
-    # in the code of ``mathics.core`` and ``mathics.builtin``. privately
-    # the affected files apart from this would be:
-    #
-    # mathics/core/expression.py
-    # mathics/builtin/inference.py
-    # mathics/builtin/patterns.py
-    # mathics/builtin/assignments/internals.py
-
-    def apply_rules(
->>>>>>> ed9b98d1
         self, rules, evaluation, level=0, options=None
     ) -> Tuple["BaseElement", bool]:
         """
