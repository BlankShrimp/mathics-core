--- conflicted
+++ resolved
@@ -147,11 +147,8 @@
     # FIXME: return type should be a specific kind of Tuple, not a list.
     def get_sort_key(self) -> tuple:
         """
-<<<<<<< HEAD
         This returns a tuple in a way that
         it can be used to compare in expressions.
-=======
->>>>>>> 5cee86dd
 
         Returns a particular encoded list (better though would be a tuple) that is used
         in ``Sort[]`` comparisons and in the ordering that occurs
