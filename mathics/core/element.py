# -*- coding: utf-8 -*-
"""
(Base) Element of an general (M-)Expression.

Here we have the base class and related function for element inside an Expression.
"""


from typing import Any, Optional, Tuple

from mathics.core.attributes import no_attributes


def ensure_context(name, context="System`") -> str:
    assert isinstance(name, str)
    assert name != ""
    if "`" in name:
        # Symbol has a context mark -> it came from the parser
        assert fully_qualified_symbol_name(name)
        return name
    # Symbol came from Python code doing something like
    # Expression('Plus', ...) -> use System` or more generally
    # context + name
    return context + name


def fully_qualified_symbol_name(name) -> bool:
    """
    Checks if `name` is a fully qualified symbol name.
    """
    return (
        isinstance(name, str)
        and "`" in name
        and not name.startswith("`")
        and not name.endswith("`")
        and "``" not in name
    )


try:
    from recordclass import RecordClass

    # Note: Something in cythonization barfs if we put this in Expression and you try to call this
    # like ExpressionProperties(True, True, True). Cython reports:
    #   number of the arguments greater than the number of the items
    class ElementsProperties(RecordClass):
        """Properties of Expression elements that are useful in evaluation.

        In general, if you have some set of properties that you know should
        be set a particular way, but don't know about the others, it is safe
        to set the unknown properties to False. Omitting that property is the
        same as setting a property to False.

        However, when *all* of the properties are unknown, use a `None` value in
        the Expression.properties field instead of creating an
        ElementsProperties object with everything set False.
        By setting the field to None, the code will look over the elements before
        evaluation and set the property values correctly.
        """

        # True if none of the elements needs to be evaluated.
        elements_fully_evaluated: bool = False

        # is_flat: True if none of the elements is an Expression
        # Some Mathics functions allow flattening of elements. Therefore
        # it can be useful to know if the elements are already flat
        is_flat: bool = False

        # is_ordered: True if all of the elements are ordered. Of course this is true,
        # if there are less than 2 elements. Ordered is an Attribute of a
        # Mathics function.
        #
        # In rewrite_eval_apply() if a function is not marked as Ordered this attribute
        # has no effect which means it doesn't matter how it is set. So
        # when it doubt, it is always safe to set is_ordered to False since at worst
        # it will cause an ordering operation on elements sometimes. On the other hand, setting
        # this True elements are not sorted can cause evaluation differences.
        is_ordered: bool = False

except ImportError:
    from dataclasses import dataclass

    @dataclass
    class ElementsProperties:
        """Properties of Expression elements that are useful in evaluation.

        In general, if you have some set of properties that you know should
        be set a particular way, but don't know about the others, it is safe
        to set the unknown properties to False. Omitting that property is the
        same as setting a property to False.

        However, when *all* of the properties are unknown, use a `None` value in
        the Expression.properties field instead of creating an
        ElementsProperties object with everything set False.
        By setting the field to None, the code will look over the elements before
        evaluation and set the property values correctly.
        """

        # True if none of the elements needs to be evaluated.
        elements_fully_evaluated: bool = False

        # is_flat: True if none of the elements is an Expression
        # Some Mathics functions allow flattening of elements. Therefore
        # it can be useful to know if the elements are already flat
        is_flat: bool = False

        # is_ordered: True if all of the elements are ordered. Of course this is true,
        # if there are less than 2 elements. Ordered is an Attribute of a
        # Mathics function.
        #
        # In rewrite_eval_apply() if a function is not marked as Ordered this attribute
        # has no effect which means it doesn't matter how it is set. So
        # when it doubt, it is always safe to set is_ordered to False since at worst
        # it will cause an ordering operation on elements sometimes. On the other hand, setting
        # this True elements are not sorted can cause evaluation differences.
        is_ordered: bool = False


class ImmutableValueMixin:
    @property
    def is_literal(self) -> bool:
        """
        The value value can't change once it is set.
        """
        return True


class KeyComparable:
    """

    Some Mathics/WL Symbols have an "OrderLess" attribute
    which is used in the evaluation process to arrange items in a list.

    To do that, we need a way to compare Symbols, and that is what
    this class is for.

    This class adds the boilerplate Python comparision operators that
    you expect in Python programs for comparing Python objects.

    This class is not complete in of itself, it is intended to be
    mixed into other classes.

    Each class should provide a `get_sort_key()` method which
    is the primative from which all other comparsions are based on.
    """

    # FIXME: return type should be a specific kind of Tuple, not a list.
<<<<<<< HEAD
    # FIXME: Describe sensible, and easy to follow rules by which one
    #        can create the kind of tuple for some new kind of element.
    def get_sort_key(self) -> list:
=======
    def get_sort_key(self) -> tuple:
>>>>>>> 7b37dcec
        """
        This returns a tuple in a way that
        it can be used to compare in expressions.

        Returns a particular encoded list (better though would be a tuple) that is used
        in ``Sort[]`` comparisons and in the ordering that occurs
        in an M-Expression which has the ``Orderless`` property.

        The encoded tuple/list is selected to have the property: when
        compared against element ``expr`` in a compound expression, if

           `self.get_sort_key() <= expr.get_sort_key()`

        then self comes before expr.

        The values in the positions of the list/tuple are used to indicate how comparison should be
        treated for specific element classes.
        """
        raise NotImplementedError

    def __eq__(self, other) -> bool:
        return (
            hasattr(other, "get_sort_key")
            and self.get_sort_key() == other.get_sort_key()
        )

    def __gt__(self, other) -> bool:
        return self.get_sort_key() > other.get_sort_key()

    def __ge__(self, other) -> bool:
        return self.get_sort_key() >= other.get_sort_key()

    def __le__(self, other) -> bool:
        return self.get_sort_key() <= other.get_sort_key()

    def __lt__(self, other) -> bool:
        return self.get_sort_key() < other.get_sort_key()

    def __ne__(self, other) -> bool:
        return (
            not hasattr(other, "get_sort_key")
        ) or self.get_sort_key() != other.get_sort_key()


class BaseElement(KeyComparable):
    """
    This is the base class from which all other Expressions are
    derived from.  If you think of an Expression as tree-like, then a
    BaseElement is a node in the tree.

    This class is not complete in of itself and subclasses should adapt or fill in
    what is needed

    Some important subclasses: Atom and Expression.
    """

    last_evaluated: Any
    # this variable holds a function defined in mathics.core.expression that creates an expression
    create_expression: Any

    def do_apply_rules(
        self, rules, evaluation, level=0, options=None
    ) -> Tuple["BaseElement", bool]:
        """
        Tries to apply one by one the rules in `rules`.
        If one of the rules matches, returns the result and the flag True.
        Otherwise, returns self, False.
        """
        if options:
            l1, l2 = options["levelspec"]
            if level < l1:
                return self, False
            elif l2 is not None and level > l2:
                return self, False

        for rule in rules:
            result = rule.apply(self, evaluation, fully=False)
            if result is not None:
                return result, True
        return self, False

    # FIXME the fact that we have to import all of these symbols means
    # modularity is broken somehwere.
    # And do_format really doesn't belong here.
    def do_format(self, evaluation, form):
        """
        Applies formats associated to the expression and removes
        superfluous enclosing formats.
        """
        from mathics.core.symbols import (
            Atom,
            Symbol,
            SymbolFullForm,
            SymbolGraphics,
            SymbolGraphics3D,
            SymbolHoldForm,
            SymbolList,
            SymbolNumberForm,
            SymbolOutputForm,
            SymbolPostfix,
            SymbolRepeated,
            SymbolRepeatedNull,
            SymbolStandardForm,
            format_symbols,
        )
        from mathics.builtin.base import BoxExpression

        if isinstance(form, str):
            form = Symbol(form)
        formats = format_symbols
        evaluation.inc_recursion_depth()
        try:
            expr = self
            head = self.get_head()
            elements = self.get_elements()
            include_form = False
            # If the expression is enclosed by a Format
            # takes the form from the expression and
            # removes the format from the expression.
            if head in formats and len(elements) == 1:
                expr = elements[0]
                if not (form is SymbolOutputForm and head is SymbolStandardForm):
                    form = head
                    include_form = True

            # If form is Fullform, return it without changes
            if form is SymbolFullForm:
                if include_form:
                    expr = self.create_expression(form, expr)
                return expr
            # Repeated and RepeatedNull confuse the formatter,
            # so we need to hardlink their format rules:
            if head is SymbolRepeated:
                if len(elements) == 1:
                    return self.create_expression(
                        SymbolHoldForm,
                        self.create_expression(
                            SymbolPostfix,
                            self.create_expression(SymbolList, elements[0]),
                            "..",
                            170,
                        ),
                    )
                else:
                    return self.create_expression(SymbolHoldForm, expr)
            elif head is SymbolRepeatedNull:
                if len(elements) == 1:
                    return self.create_expression(
                        SymbolHoldForm,
                        self.create_expression(
                            SymbolPostfix,
                            self.create_expression(SymbolList, elements[0]),
                            "...",
                            170,
                        ),
                    )
                else:
                    return self.create_expression(SymbolHoldForm, expr)

            # If expr is not an atom, looks for formats in its definition
            # and apply them.
            def format_expr(expr):
                if not (isinstance(expr, Atom)) and not (isinstance(expr.head, Atom)):
                    # expr is of the form f[...][...]
                    return None
                name = expr.get_lookup_name()
                formats = evaluation.definitions.get_formats(name, form.get_name())
                for rule in formats:
                    result = rule.apply(expr, evaluation)
                    if result is not None and result != expr:
                        return result.evaluate(evaluation)
                return None

            formatted = format_expr(expr) if isinstance(expr, EvalMixin) else None
            if formatted is not None:
                result = formatted.do_format(evaluation, form)
                if include_form:
                    result = self.create_expression(form, result)
                return result

            # If the expression is still enclosed by a Format,
            # iterate.
            # If the expression is not atomic or of certain
            # specific cases, iterate over the elements.
            head = expr.get_head()
            if head in formats:
                expr = expr.do_format(evaluation, form)
            elif (
                head is not SymbolNumberForm
                and not isinstance(expr, (Atom, BoxExpression))
                and head not in (SymbolGraphics, SymbolGraphics3D)
            ):
                # print("Not inside graphics or numberform, and not is atom")
                new_elements = [
                    element.do_format(evaluation, form) for element in expr.elements
                ]
                expr = self.create_expression(
                    expr.head.do_format(evaluation, form), *new_elements
                )
            if include_form:
                expr = self.create_expression(form, expr)
            return expr
        finally:
            evaluation.dec_recursion_depth()

    def equal2(self, rhs: Any) -> Optional[bool]:
        """
        Mathics two-argument Equal (==)
        returns True if self and rhs are identical.
        """
        if self.sameQ(rhs):
            return True

        # If the types are the same then we'll use the classes definition of == (or __eq__).
        # Superclasses which need to specialized this behavior should redefine equal2()
        #
        # I would use `is` instead `==` here, to compare classes.
        if type(self) is type(rhs):
            return self == rhs
        return None

    def evaluate(self, evaluation) -> "BaseElement":
        """
        Evaluates the element.
        Each subclass should decide what is right here.
        """
        raise NotImplementedError

    # FIXME the fact that we have to import all of these symbols means
    # modularity is broken somehwere.
    # And format really doesn't belong here.
    def format(self, evaluation, form, **kwargs) -> "BaseElement":
        """
        Applies formats associated to the expression, and then calls Makeboxes
        """
        from mathics.core.symbols import (
            Symbol,
            SymbolMakeBoxes,
        )
        from mathics.core.atoms import String
        from mathics.builtin.base import BoxExpression
        from mathics.builtin.box.inout import _BoxedString

        if isinstance(form, str):
            form = Symbol(form)

        expr = self.do_format(evaluation, form)
        result = self.create_expression(SymbolMakeBoxes, expr, form)
        result_box = result.evaluate(evaluation)

        if isinstance(result_box, BoxExpression):
            return result_box
        elif isinstance(result_box, String):
            return _BoxedString(result_box.value)
        else:
            return self.format(evaluation, "FullForm", **kwargs)

    def get_atoms(self, include_heads=True):
        """
        Returns a list of atoms that appears in the expression.
        """
        # Comment @mmatera:
        # This function is used just in Graphics.apply_makeboxes
        # to check if a graphics expression is composed just by
        # real numbers (or integer) or graphics symbols.
        # Probably, there is a simpler way to implement it without using
        # this method.
        return []

    def get_attributes(self, definitions):
        return no_attributes

    def get_head_name(self):
        raise NotImplementedError

    # FIXME: this behavior of defining a specific default implementation
    # that is basically saying it isn't implemented is wrong.
    # However fixing this means not only removing but fixing up code
    # in the callers.
    def get_float_value(self, permit_complex=False):
        return None

    def get_int_value(self):
        return None

    def get_lookup_name(self):
        """
        Returns symbol name of leftmost head. This method is used
        to determine which definition must be asked for rules
        to apply in order to do the evaluation.
        """

        return self.get_name()

    def get_name(self):
        "Returns symbol's name if Symbol instance"

        return ""

    def get_option_values(self, evaluation, allow_symbols=False, stop_on_error=True):
        pass

    def get_precision(self) -> Optional[float]:
        """Returns the default specification for precision in N and other
        numerical functions.  It is expected to be redefined in those
        classes that provide inexact arithmetic like PrecisionReal.

        Here in the default base implementation, `None` is used to indicate that the
        precision is either not defined, or it is exact as in the case of Integer. In either case, the
        values is not "inexact".

        This function is called by method `is_inexact()`.
        """
        return None

    def get_rules_list(self):
        """
        If the expression is of the form {pat1->expr1,... {pat_2,expr2},...}
        return a (python) list of rules.
        """
        from mathics.core.rules import Rule
        from mathics.core.symbols import SymbolList

        # comment mm: This makes sense for expressions, but not for numbers. This should
        # have at most a trivial implementation here, and specialize it
        # in the `Expression` class.

        list_expr = self.flatten_with_respect_to_head(SymbolList)
        list = []
        if list_expr.has_form("List", None):
            list.extend(list_expr.elements)
        else:
            list.append(list_expr)
        rules = []
        for item in list:
            if not item.has_form(("Rule", "RuleDelayed"), 2):
                return None
            rule = Rule(item.elements[0], item.elements[1])
            rules.append(rule)
        return rules

    def get_sequence(self):
        """Convert's a Mathics Sequence into a Python's list of elements"""
        from mathics.core.symbols import SymbolSequence

        if self.get_head() is SymbolSequence:
            return self.elements
        else:
            return [self]

    def get_string_value(self):
        return None

    @property
    def is_literal(self) -> bool:
        """
        True if the value can't change, i.e. a value is set and it does not
        depend on definition bindings. That is why, in contrast to
        `is_uncertain_final_definitions()`, we don't need a `definitions`
        parameter.

        Each subclass should decide what is right here.
        """
        raise NotImplementedError

    def is_uncertain_final_definitions(self, definitions) -> bool:
        """
        Used in Expression.do_format() to determine if we should (re)evaluate
        an expression. Each subclass should decide what is right here.
        """
        raise NotImplementedError

    def is_machine_precision(self) -> bool:
        """Check if the number represents a floating point number"""
        return False

    def is_numeric(self, evaluation=None) -> bool:
        """Check if the expression is a number. If evaluation is given,
        tries to determine if the expression can be evaluated as a number.
        """
        # used by NumericQ and expression ordering
        return False

    def has_form(self, heads, *element_counts):
        """Check if the expression is of the form Head[l1,...,ln]
        with Head.name in `heads` and a number of elements according to the specification in
        element_counts.
        """
        return False

    @property
    def is_zero(self) -> bool:
        return False

    def __hash__(self):
        """
        To allow usage of expression as dictionary keys,
        as in Expression.get_pre_choices
        """
        raise NotImplementedError

    def is_free(self, form, evaluation) -> bool:
        """
        Check if self has a subexpression of the form `form`.
        """
        from mathics.builtin.patterns import item_is_free

        return item_is_free(self, form, evaluation)

    def is_inexact(self) -> bool:
        return self.get_precision() is not None

    def sameQ(self, rhs) -> bool:
        """Mathics SameQ"""
        return id(self) == id(rhs)

    def sequences(self):
        return None

    def user_hash(self, update) -> None:
        # whereas __hash__ is for internal Mathics purposes like using Expressions as dictionary keys and fast
        # comparison of elements, user_hash is called for Hash[]. user_hash should strive to give stable results
        # across versions, whereas __hash__ must not. user_hash should try to hash all the data available, whereas
        # __hash__ might only hash a sample of the data available.
        raise NotImplementedError

    def to_sympy(self, **kwargs):
        raise NotImplementedError

    def to_mpmath(self):
        raise NotImplementedError


class EvalMixin:
    """
    Class associated to evaluable elements
    """

    @property
    def is_literal(self) -> bool:
        """
        True if the value can't change, i.e. a value is set and it does not
        depend on definition bindings. That is why, in contrast to
        `is_uncertain_final_definitions()`, we don't need a `definitions`
        parameter.

        Each subclass should decide what is right here.
        """
        return False

    def rewrite_apply_eval_step(self, evaluation) -> Tuple["Expression", bool]:
        """
        Performs a since rewrite/apply/eval step used in
        evaluation.

        Here we specialize evaluation so that any results returned
        do not need further evaluation.
        """
        return self.evaluate(evaluation), False

    def sameQ(self, other) -> bool:
        """Mathics SameQ
        Each class should decide what is right here.
        """
        raise NotImplementedError<|MERGE_RESOLUTION|>--- conflicted
+++ resolved
@@ -145,13 +145,9 @@
     """
 
     # FIXME: return type should be a specific kind of Tuple, not a list.
-<<<<<<< HEAD
     # FIXME: Describe sensible, and easy to follow rules by which one
     #        can create the kind of tuple for some new kind of element.
     def get_sort_key(self) -> list:
-=======
-    def get_sort_key(self) -> tuple:
->>>>>>> 7b37dcec
         """
         This returns a tuple in a way that
         it can be used to compare in expressions.
